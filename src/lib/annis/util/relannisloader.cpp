#include "relannisloader.h"

#include <annis/util/helper.h>

#include <string>
#include <map>
#include <boost/filesystem.hpp>
#include <boost/format.hpp>
#include <boost/optional.hpp>
#include <humblelogging/api.h>
#include <humblelogging/logger.h>

HUMBLE_LOGGER(logger, "annis4");


#if defined(__linux__) || defined(__linux) || defined(linux) || defined(__gnu_linux__)
#include <malloc.h>
#endif // LINUX

using namespace annis;
using namespace std;

RelANNISLoader::RelANNISLoader(DB& db)
  : db(db)
{

}

bool RelANNISLoader::load(string dirPath)
{
  db.clear();

  // check if this is the ANNIS 3.3 import format
  bool isANNIS33Format = false;
  if(boost::filesystem::is_regular_file(dirPath + "/annis.version"))
  {
    ifstream inVersion;
    inVersion.open(dirPath + "/annis.version", ifstream::in);
    if (inVersion.good())
    {
      std::string versionStr;
      inVersion >> versionStr;
      if(versionStr == "3.3")
      {
        isANNIS33Format = true;
      }
    }
  }

  std::map<std::uint32_t, std::uint32_t> corpusByPreOrder;
  map<uint32_t, std::string> corpusIDToName;
  std::string toplevelCorpusName = loadRelANNISCorpusTab(dirPath, corpusByPreOrder,
                                                         corpusIDToName, isANNIS33Format);
  if(toplevelCorpusName.empty())
  {
    std::cerr << "Could not find toplevel corpus name" << std::endl;
    return false;
  }

  multimap<uint32_t, nodeid_t> nodesByCorpusID;

  if(loadRelANNISNode(dirPath, corpusIDToName, nodesByCorpusID, toplevelCorpusName, isANNIS33Format) == false)
  {
    return false;
  }

  string componentTabPath = dirPath + "/component" + (isANNIS33Format ? ".annis" : ".tab");
  HL_INFO(logger, (boost::format("loading %1%") % componentTabPath).str());

  ifstream in;
  vector<string> line;

  in.open(componentTabPath, ifstream::in);
  if(!in.good()) return false;

  map<uint32_t, std::shared_ptr<WriteableGraphStorage>> componentToGS;
  while((line = Helper::nextCSV(in)).size() > 0)
  {
    uint32_t componentID = Helper::uint32FromString(line[0]);
    if(line[1] != "NULL")
    {
      ComponentType ctype = componentTypeFromShortName(line[1]);
      std::shared_ptr<WriteableGraphStorage> gs = db.createWritableGraphStorage(ctype, line[2], line[3]);
      componentToGS[componentID] = gs;
    }
  }

  in.close();

  bool result = loadRelANNISRank(dirPath, componentToGS, isANNIS33Format);

  std::multimap<uint32_t, Annotation> corpusId2Annos;
  loadCorpusAnnotation(dirPath, corpusId2Annos, isANNIS33Format);

  // add all (sub-) corpora and documents as explicit nodes
  addSubCorpora(toplevelCorpusName, corpusByPreOrder, corpusIDToName, nodesByCorpusID, corpusId2Annos);

  // construct the complex indexes for all components
  db.optimizeAll();

  HL_INFO(logger, "Updating statistics");
  db.nodeAnnos.calculateStatistics(db.strings);

  #if defined(__linux__) || defined(__linux) || defined(linux) || defined(__gnu_linux__)
  malloc_trim(0);
  #endif // LINUX

  HL_INFO(logger, "Finished loading relANNIS");
  return result;
}

bool RelANNISLoader::loadRelANNIS(DB &db, std::string dirPath)
{
  RelANNISLoader loader(db);
  return loader.load(dirPath);
}

std::string RelANNISLoader::loadRelANNISCorpusTab(string dirPath,
                                                  std::map<std::uint32_t, std::uint32_t>& corpusByPreOrder,
                                                  std::map<uint32_t, std::string>& corpusIDToName,
                                                  bool isANNIS33Format)
{
  std::string toplevelCorpus = "";

  string corpusTabPath = dirPath + "/corpus" + (isANNIS33Format ? ".annis" : ".tab");
  HL_INFO(logger, (boost::format("loading %1%") % corpusTabPath).str());

  ifstream in;
  in.open(corpusTabPath, ifstream::in);
  if(!in.good())
  {
    string msg = "Can't find corpus";
    msg += (isANNIS33Format ? ".annis" : ".tab");
    HL_ERROR(logger, msg);
    return "";
  }

  vector<string> line;
  while((line = Helper::nextCSV(in)).size() > 0)
  {
    std::uint32_t corpusID = Helper::uint32FromString(line[0]);
    corpusIDToName[corpusID] = line[1];

    std::string name = line[1];
    std::string type = line[2];
    std::uint32_t preOrder = Helper::uint32FromString(line[4]);
    //std::uint32_t postOrder= Helper::uint32FromString(line[5]);

    if(type == "CORPUS" && preOrder == 0)
    {
      toplevelCorpus = name;
    }
    else if(type == "DOCUMENT")
    {
      // TODO: do not only add documents but also sub-corpora
      corpusByPreOrder[preOrder] = corpusID;
    }
  }
  return toplevelCorpus;
}

bool RelANNISLoader::loadRelANNISNode(string dirPath,
                                      map<uint32_t, std::string>& corpusIDToName,
                                      multimap<uint32_t, nodeid_t> &nodesByCorpusID,
                                      std::string toplevelCorpusName,
                                      bool isANNIS33Format)
{
  typedef multimap<TextProperty, uint32_t>::const_iterator TextPropIt;

  // maps a token index to an node ID
  map<TextProperty, nodeid_t> tokenByIndex;

  // map the "left" value to the nodes it belongs to
  multimap<TextProperty, nodeid_t> leftToNode;
  // map the "right" value to the nodes it belongs to
  multimap<TextProperty, nodeid_t> rightToNode;
  // map as node to it's "left" value
  map<nodeid_t, uint32_t> nodeToLeft;
  // map as node to it's "right" value
  map<nodeid_t, uint32_t> nodeToRight;

  // maps a character position to it's token
  map<TextProperty, nodeid_t> tokenByLeftTextPos;
  map<TextProperty, nodeid_t> tokenByRightTextPos;

  // maps a token node id to the token index
  map<nodeid_t, TextProperty> tokenToIndex;

  map<nodeid_t, string> missingSegmentationSpan;

  string nodeTabPath = dirPath + "/node" + (isANNIS33Format ? ".annis" : ".tab");
  HL_INFO(logger, (boost::format("loading %1%") % nodeTabPath).str());

  ifstream in;
  in.open(nodeTabPath, ifstream::in);
  if(!in.good())
  {
    std::string msg = "Can't find node";
    msg += isANNIS33Format ? ".annis" : ".tab";
    HL_ERROR(logger, msg);
    return false;
  }


  std::list<std::pair<NodeAnnotationKey, uint32_t>> annoList;

  {
    vector<string> line;
    while((line = Helper::nextCSV(in)).size() > 0)
    {
      uint32_t nodeNr;
      stringstream nodeNrStream(line[0]);
      nodeNrStream >> nodeNr;

      bool hasSegmentations = isANNIS33Format || line.size() > 10;
      string tokenIndexRaw = line[7];
      uint32_t textID = Helper::uint32FromString(line[1]);
      uint32_t corpusID = Helper::uint32FromString(line[2]);
      string layer = line[3];

      std::string docName = corpusIDToName[corpusID];
      nodesByCorpusID.insert({corpusID, nodeNr});

      Annotation nodeNameAnno;
      nodeNameAnno.ns = db.strings.add(annis_ns);
      nodeNameAnno.name = db.strings.add(annis_node_name);
      nodeNameAnno.val = db.strings.add(toplevelCorpusName + "/" + docName + "#" + line[4]);
      annoList.push_back(std::pair<NodeAnnotationKey, uint32_t>({nodeNr, nodeNameAnno.name, nodeNameAnno.ns }, nodeNameAnno.val));


      Annotation nodeTypeAnno;
      nodeTypeAnno.ns = db.strings.add(annis_ns);
      nodeTypeAnno.name = db.strings.add(annis_node_type);
      nodeTypeAnno.val = db.strings.add("node");
      annoList.push_back(std::pair<NodeAnnotationKey, uint32_t>({nodeNr, nodeTypeAnno.name, nodeTypeAnno.ns }, nodeTypeAnno.val));

      if(!layer.empty() && layer != "NULL")
      {
        Annotation layerAnno;
        layerAnno.ns = db.getNamespaceStringID();
        layerAnno.name = db.strings.add("layer");
        layerAnno.val = db.strings.add(layer);
        annoList.push_back(std::pair<NodeAnnotationKey, uint32_t>({nodeNr, layerAnno.name, layerAnno.ns }, layerAnno.val));
      }

      TextProperty left;
      left.segmentation = "";
      left.val = Helper::uint32FromString(line[5]);
      left.textID = textID;
      left.corpusID = corpusID;

      TextProperty right;
      right.segmentation = "";
      right.val = Helper::uint32FromString(line[6]);
      right.textID = textID;
      right.corpusID = corpusID;

      leftToNode.insert(pair<TextProperty, uint32_t>(left, nodeNr));
      rightToNode.insert(pair<TextProperty, uint32_t>(right, nodeNr));
      nodeToLeft[nodeNr] = left.val;
      nodeToRight[nodeNr] = right.val;

      if(tokenIndexRaw != "NULL")
      {
        string span = hasSegmentations ? line[12] : line[9];

        Annotation tokAnno;
        tokAnno.ns = db.strings.add(annis_ns);
        tokAnno.name = db.strings.add(annis_tok);
        tokAnno.val = db.strings.add(span);
        annoList.push_back(std::pair<NodeAnnotationKey, uint32_t>({nodeNr, tokAnno.name, tokAnno.ns }, tokAnno.val));

        TextProperty index;
        index.segmentation = "";
        index.val = Helper::uint32FromString(tokenIndexRaw);
        index.textID = textID;
        index.corpusID = corpusID;

        tokenByIndex.insert({index, nodeNr});
        tokenToIndex.insert({nodeNr, index});

        tokenByLeftTextPos.insert({left, nodeNr});
        tokenByRightTextPos.insert({right, nodeNr});

      } // end if token
      else if(hasSegmentations)
      {
        std::string segmentationName = isANNIS33Format ? line[11] : line[8];
        if(segmentationName != "NULL")
        {
          size_t segIndex = isANNIS33Format ? Helper::uint32FromString(line[10]) : Helper::uint32FromString(line[9]);

          if(isANNIS33Format)
          {
            // directly add the span information
            Annotation tokAnno;
            tokAnno.ns = db.strings.add(annis_ns);
            tokAnno.name = db.strings.add(annis_tok);
            tokAnno.val = db.strings.add(line[12]);
            annoList.push_back(std::pair<NodeAnnotationKey, uint32_t>({nodeNr, tokAnno.name, tokAnno.ns }, tokAnno.val));
          }
          else
          {
            // we need to get the span information from the node_annotation file later
            missingSegmentationSpan[nodeNr] = segmentationName;
          }

          // also add the specific segmentation index
          TextProperty index;
          index.segmentation = segmentationName;
          index.val = segIndex;
          index.textID = textID;
          index.corpusID = corpusID;

          tokenByIndex.insert({index, nodeNr});

        } // end if node has segmentation info
      } // endif if check segmentations

    }

    in.close();
  }

  // TODO: cleanup, better variable naming and put this into it's own function
  // iterate over all token by their order, find the nodes with the same
  // text coverage (either left or right) and add explicit ORDERING, LEFT_TOKEN and RIGHT_TOKEN edges
  if(!tokenByIndex.empty())
  {
    HL_INFO(logger, "calculating the automatically generated ORDERING, LEFT_TOKEN and RIGHT_TOKEN edges");
    std::shared_ptr<WriteableGraphStorage> gsLeft = db.createWritableGraphStorage(ComponentType::LEFT_TOKEN, annis_ns, "");
    std::shared_ptr<WriteableGraphStorage> gsRight = db.createWritableGraphStorage(ComponentType::RIGHT_TOKEN, annis_ns, "");

    map<TextProperty, uint32_t>::const_iterator tokenIt = tokenByIndex.begin();
    uint32_t lastTextID = numeric_limits<uint32_t>::max();
    uint32_t lastCorpusID = numeric_limits<uint32_t>::max();
    uint32_t lastToken = numeric_limits<uint32_t>::max();

    std::string lastSegmentation = "";

    while(tokenIt != tokenByIndex.end())
    {
      uint32_t currentToken = tokenIt->second;
      uint32_t currentTextID = tokenIt->first.textID;
      uint32_t currentCorpusID = tokenIt->first.corpusID;
      string currentSegmentation = tokenIt->first.segmentation;

      if(currentSegmentation == "")
      {
        // find all nodes that start together with the current token
        TextProperty currentTokenLeft;
        currentTokenLeft.segmentation = "";
        currentTokenLeft.textID = currentTextID;
        currentTokenLeft.corpusID = currentCorpusID;
        currentTokenLeft.val = nodeToLeft[currentToken];

        pair<TextPropIt, TextPropIt> leftAlignedNodes = leftToNode.equal_range(currentTokenLeft);
        for(TextPropIt itLeftAligned=leftAlignedNodes.first; itLeftAligned != leftAlignedNodes.second; itLeftAligned++)
        {
          gsLeft->addEdge(Init::initEdge(itLeftAligned->second, currentToken));
          gsLeft->addEdge(Init::initEdge(currentToken, itLeftAligned->second));
        }

        // find all nodes that end together with the current token
        TextProperty currentTokenRight;
        currentTokenRight.segmentation = "";
        currentTokenRight.textID = currentTextID;
        currentTokenRight.corpusID = currentCorpusID;
        currentTokenRight.val = nodeToRight[currentToken];


        pair<TextPropIt, TextPropIt> rightAlignedNodes = rightToNode.equal_range(currentTokenRight);
        for(TextPropIt itRightAligned=rightAlignedNodes.first;
            itRightAligned != rightAlignedNodes.second;
            itRightAligned++)
        {
          gsRight->addEdge(Init::initEdge(itRightAligned->second, currentToken));
          gsRight->addEdge(Init::initEdge(currentToken, itRightAligned->second));
        }
      }

      std::shared_ptr<WriteableGraphStorage> gsOrder = db.createWritableGraphStorage(ComponentType::ORDERING,
                                                                                     annis_ns, currentSegmentation);

      // if the last token/text value is valid and we are still in the same text
      if(tokenIt != tokenByIndex.begin()
         && currentCorpusID == lastCorpusID
         && currentTextID == lastTextID
         && currentSegmentation == lastSegmentation)
      {
        // we are still in the same text
        uint32_t nextToken = tokenIt->second;
        // add ordering between token
        gsOrder->addEdge(Init::initEdge(lastToken, nextToken));

      } // end if same text

      // update the iterator and other variables
      lastTextID = currentTextID;
      lastCorpusID = currentCorpusID;
      lastToken = tokenIt->second;
      lastSegmentation = currentSegmentation;
      tokenIt++;
    } // end for each token
  }

  // add explicit coverage edges for each node in the special annis namespace coverage component
  std::shared_ptr<WriteableGraphStorage> gsCoverage = db.createWritableGraphStorage(ComponentType::COVERAGE, annis_ns, "");
  std::shared_ptr<WriteableGraphStorage> gsInverseCoverage = db.createWritableGraphStorage(ComponentType::INVERSE_COVERAGE, annis_ns, "");
  HL_INFO(logger, "calculating the automatically generated COVERAGE edges");
  for(multimap<TextProperty, nodeid_t>::const_iterator itLeftToNode = leftToNode.begin();
      itLeftToNode != leftToNode.end(); itLeftToNode++)
  {
    nodeid_t n = itLeftToNode->second;

    if(tokenToIndex.find(n) == tokenToIndex.end())
    {
      TextProperty textPosTemplate;
      textPosTemplate.segmentation = "";
      textPosTemplate.textID = itLeftToNode->first.textID;
      textPosTemplate.corpusID = itLeftToNode->first.corpusID;

      TextProperty leftPos = textPosTemplate;
      TextProperty rightPos = textPosTemplate;
      leftPos.val = itLeftToNode->first.val;
      rightPos.val =  nodeToRight[n];


      // find left/right aligned basic token
      nodeid_t leftAlignedToken = tokenByLeftTextPos[leftPos];
      nodeid_t rightAlignedToken = tokenByRightTextPos[rightPos];

      TextProperty leftTokPos = tokenToIndex[leftAlignedToken];
      TextProperty rightTokPos = tokenToIndex[rightAlignedToken];

<<<<<<< HEAD
      if(left == right)
      {
        // make sure at least the initial left value is getting a covered edge even if this is an empty string
        right++;
      }

      for(uint32_t i = left; i < right; i++)
=======
      TextProperty tokIdx = textPosTemplate;
      for(uint32_t i = leftTokPos.val; i <= rightTokPos.val; i++)
>>>>>>> a67c6096
      {
        tokIdx.val = i;
        nodeid_t tokenID = tokenByIndex[tokIdx];
        if(n != tokenID)
        {
          gsCoverage->addEdge(Init::initEdge(n, tokenID));
          gsInverseCoverage->addEdge(Init::initEdge(tokenID, n));
        }
      }
    } // end if not a token
  }

  {
    string nodeAnnoTabPath = dirPath + "/node_annotation"  + (isANNIS33Format ? ".annis" : ".tab");
    HL_INFO(logger, (boost::format("loading %1%") % nodeAnnoTabPath).str());

    in.open(nodeAnnoTabPath, ifstream::in);
    if(!in.good()) return false;

    vector<string> line;
    while((line = Helper::nextCSV(in)).size() > 0)
    {
      // we have to make some sanity checks
      if(line[1] != "annis" || line[2] != "tok")
      {
        NodeAnnotationKey key;
        key.id = Helper::uint32FromString(line[0]);
        key.anno_ns = db.strings.add(line[1]);
        key.anno_name = db.strings.add(line[2]);

        uint32_t annoVal;
        if(line[3] == "NULL")
        {
          // use an "invalid" string so it can't be found by its value, but only by its annotation name
          annoVal = std::numeric_limits<uint32_t>::max();
        }
        else
        {
          annoVal = db.strings.add(line[3]);
        }
        annoList.push_back({key, annoVal});

        // add all missing span values from the annotation, but don't add NULL values
        auto itMissing = missingSegmentationSpan.find(key.id);
        if(itMissing!= missingSegmentationSpan.end() && itMissing->second == line[2]
           && line[3] != "NULL")
        {
          Annotation tokAnno;
          tokAnno.ns = db.strings.add(annis_ns);
          tokAnno.name = db.strings.add(annis_tok);
          tokAnno.val = annoVal;
          annoList.push_back(std::pair<NodeAnnotationKey, uint32_t>({key.id, tokAnno.name, tokAnno.ns }, tokAnno.val));
        }
      }
    }

    in.close();
  }


  HL_INFO(logger, "bulk inserting node annotations");
  db.nodeAnnos.addAnnotationBulk(annoList);


  return true;
}


bool RelANNISLoader::loadRelANNISRank(const string &dirPath,
                          const map<uint32_t, std::shared_ptr<WriteableGraphStorage>>& componentToEdgeGS,
                          bool isANNIS33Format)
{
  typedef btree::btree_map<uint32_t, uint32_t>::const_iterator UintMapIt;
  typedef map<uint32_t, std::shared_ptr<WriteableGraphStorage>>::const_iterator ComponentIt;
  bool result = true;

  ifstream in;
  string rankTabPath = dirPath + "/rank" + (isANNIS33Format ? ".annis" : ".tab");
  HL_INFO(logger, (boost::format("loading %1%") % rankTabPath).str());

  in.open(rankTabPath, ifstream::in);
  if(!in.good()) return false;

  vector<string> line;

  const size_t nodeRefPos = isANNIS33Format ? 3 : 2;
  const size_t componentRefPos = isANNIS33Format ? 4 : 3;
  const size_t parentPos = isANNIS33Format ? 5 : 4;

  // first run: collect all pre-order values for a node
  btree::btree_map<uint32_t, uint32_t> pre2NodeID;
  map<uint32_t, Edge> pre2Edge;

  while((line = Helper::nextCSV(in)).size() > 0)
  {
    pre2NodeID.insert({Helper::uint32FromString(line[0]),Helper::uint32FromString(line[nodeRefPos])});
  }

  in.close();

  in.open(rankTabPath, ifstream::in);
  if(!in.good()) return false;

  map<uint32_t, std::shared_ptr<WriteableGraphStorage> > pre2GS;

  // second run: get the actual edges
  while((line = Helper::nextCSV(in)).size() > 0)
  {
    std::string parentAsString = line[parentPos];
    if(parentAsString != "NULL")
    {
      uint32_t parent = Helper::uint32FromString(parentAsString);
      UintMapIt it = pre2NodeID.find(parent);
      if(it != pre2NodeID.end())
      {
        // find the responsible edge database by the component ID
        ComponentIt itGS = componentToEdgeGS.find(Helper::uint32FromString(line[componentRefPos]));
        if(itGS != componentToEdgeGS.end())
        {
          std::shared_ptr<WriteableGraphStorage> gs = itGS->second;
          Edge edge = Init::initEdge(it->second, Helper::uint32FromString(line[nodeRefPos]));

          gs->addEdge(edge);
          pre2Edge[Helper::uint32FromString(line[0])] = edge;
          pre2GS[Helper::uint32FromString(line[0])] = gs;
        }
      }
      else
      {
        result = false;
      }
    }
  }
  in.close();


  if(result)
  {

    result = loadEdgeAnnotation(dirPath, pre2GS, pre2Edge, isANNIS33Format);
  }

  return result;
}


bool RelANNISLoader::loadEdgeAnnotation(const string &dirPath,
                            const map<uint32_t, std::shared_ptr<WriteableGraphStorage> >& pre2GS,
                            const map<uint32_t, Edge>& pre2Edge,
                            bool isANNIS33Format)
{

  bool result = true;

  ifstream in;
  string edgeAnnoTabPath = dirPath + "/edge_annotation" + (isANNIS33Format ? ".annis" : ".tab");
  HL_INFO(logger, (boost::format("loading %1%") % edgeAnnoTabPath).str());

  in.open(edgeAnnoTabPath, ifstream::in);
  if(!in.good()) return false;

  vector<string> line;

  while((line = Helper::nextCSV(in)).size() > 0)
  {
    uint32_t pre = Helper::uint32FromString(line[0]);
    map<uint32_t, std::shared_ptr<WriteableGraphStorage>>::const_iterator itDB = pre2GS.find(pre);
    map<uint32_t, Edge>::const_iterator itEdge = pre2Edge.find(pre);
    if(itDB != pre2GS.end() && itEdge != pre2Edge.end())
    {
      std::shared_ptr<WriteableGraphStorage> e = itDB->second;
      Annotation anno;
      anno.ns = db.strings.add(line[1]);
      anno.name = db.strings.add(line[2]);
      anno.val = db.strings.add(line[3]);
      if(e != NULL)
      {
        e->addEdgeAnnotation(itEdge->second, anno);
      }
    }
    else
    {
      result = false;
    }
  }

  in.close();

  return result;
}

void RelANNISLoader::loadCorpusAnnotation(const string &dirPath, std::multimap<uint32_t, Annotation>& corpusId2Annos,
                                          bool isANNIS33Format)
{

  ifstream in;
  string corpusAnnoTabPath = dirPath + "/corpus_annotation" + (isANNIS33Format ? ".annis" : ".tab");
  HL_INFO(logger, (boost::format("loading %1%") % corpusAnnoTabPath).str());

  in.open(corpusAnnoTabPath, ifstream::in);
  if(!in.good()) return;

  vector<string> line;

  while((line = Helper::nextCSV(in)).size() > 0)
  {
    std::string ns = "";
    if(line[1] != "NULL")
    {
      ns = line[1];
    }
    std::string name = line[2];
    std::string val = line[3];

    Annotation anno;
    anno.ns = db.strings.add(ns);
    anno.name = db.strings.add(name);
    anno.val = db.strings.add(val);

    corpusId2Annos.insert({Helper::uint32FromString(line[0]), anno});
  }

}

void RelANNISLoader::addSubCorpora(std::string toplevelCorpusName,
    std::map<uint32_t, uint32_t> &corpusByPreOrder, std::map<uint32_t, string> &corpusIDToName,
    multimap<uint32_t, nodeid_t>& nodesByCorpusID, std::multimap<uint32_t, Annotation>& corpusId2Annos)
{
  std::list<std::pair<NodeAnnotationKey, uint32_t>> corpusAnnoList;

  std::shared_ptr<WriteableGraphStorage> gsSubCorpus = db.createWritableGraphStorage(ComponentType::PART_OF_SUBCORPUS, annis_ns, "");

  nodeid_t nodeID = db.nextFreeNodeID();

  // add the toplevel corpus as node
  nodeid_t toplevelNodeID = nodeID++;
  corpusAnnoList.push_back({{toplevelNodeID, db.strings.add(annis_node_name), db.strings.add(annis_ns)},
                           db.strings.add(toplevelCorpusName)});
  {
    // add all metadata for the top-level corpus node
    auto itAnnoMeta = corpusId2Annos.equal_range(corpusByPreOrder[0]);
    for(auto it = itAnnoMeta.first; it != itAnnoMeta.second; it++)
    {
      corpusAnnoList.push_back({{toplevelNodeID, it->second.name, it->second.ns},
                                it->second.val});
    }
  }

  for(auto itCorpora = corpusByPreOrder.rbegin(); itCorpora != corpusByPreOrder.rend(); itCorpora++)
  {
    uint32_t corpusID = itCorpora->second;
    // add a node for the new (sub-) corpus/document
    std::string corpusName = corpusIDToName[corpusID];
    std::string fullName = toplevelCorpusName + "/" + corpusName;
    corpusAnnoList.push_back({{nodeID,  db.strings.add(annis_node_name), db.strings.add(annis_ns)},
                              db.strings.add(fullName)});
    corpusAnnoList.push_back({{nodeID,  db.strings.add("doc"), db.strings.add(annis_ns)},
                              db.strings.add(corpusName)});
    corpusAnnoList.push_back({{nodeID,  db.strings.add(annis_node_type), db.strings.add(annis_ns)},
                              db.strings.add("corpus")});

    // add all metadata for the document node
    auto itAnnoMeta = corpusId2Annos.equal_range(corpusID);
    for(auto it = itAnnoMeta.first; it != itAnnoMeta.second; it++)
    {
      corpusAnnoList.push_back({{nodeID, it->second.name, it->second.ns},
                                it->second.val});
    }

    // find all nodes belonging to this document and add a relation
    auto itNodeStart = nodesByCorpusID.lower_bound(corpusID);
    auto itNodeEnd  = nodesByCorpusID.upper_bound(corpusID);
    for(auto itNode = itNodeStart; itNode != itNodeEnd; itNode++)
    {
      gsSubCorpus->addEdge({nodeID, itNode->second});
    }

    // also add an edge from the top-level corpus to the document
    gsSubCorpus->addEdge({toplevelNodeID, nodeID});

    nodeID++;
  }

  db.nodeAnnos.addAnnotationBulk(corpusAnnoList);
}

ComponentType RelANNISLoader::componentTypeFromShortName(std::string shortType)
{
  ComponentType ctype;
  if(shortType == "c")
  {
    ctype = ComponentType::COVERAGE;
  }
  else if(shortType == "d")
  {
    ctype = ComponentType::DOMINANCE;
  }
  else if(shortType == "p")
  {
    ctype = ComponentType::POINTING;
  }
  else if(shortType == "o")
  {
    ctype = ComponentType::ORDERING;
  }
  else
  {
    throw("Unknown component type \"" + shortType + "\"");
  }
  return ctype;
}<|MERGE_RESOLUTION|>--- conflicted
+++ resolved
@@ -433,18 +433,8 @@
       TextProperty leftTokPos = tokenToIndex[leftAlignedToken];
       TextProperty rightTokPos = tokenToIndex[rightAlignedToken];
 
-<<<<<<< HEAD
-      if(left == right)
-      {
-        // make sure at least the initial left value is getting a covered edge even if this is an empty string
-        right++;
-      }
-
-      for(uint32_t i = left; i < right; i++)
-=======
       TextProperty tokIdx = textPosTemplate;
       for(uint32_t i = leftTokPos.val; i <= rightTokPos.val; i++)
->>>>>>> a67c6096
       {
         tokIdx.val = i;
         nodeid_t tokenID = tokenByIndex[tokIdx];

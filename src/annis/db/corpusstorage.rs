use crate::annis::db;
use crate::annis::db::aql;
use crate::annis::db::aql::operators;
use crate::annis::db::aql::operators::RangeSpec;
use crate::annis::db::exec::nodesearch::NodeSearchSpec;
use crate::annis::db::graphstorage::GraphStatistic;
use crate::annis::db::plan::ExecutionPlan;
use crate::annis::db::query;
use crate::annis::db::query::conjunction::Conjunction;
use crate::annis::db::query::disjunction::Disjunction;
use crate::annis::db::relannis;
use crate::annis::db::sort_matches::CollationType;
use crate::annis::db::token_helper;
use crate::annis::db::token_helper::TokenHelper;
use crate::annis::db::{
    AnnotationStorage, Graph, Match, ValueSearch, ANNIS_NS, NODE_NAME_KEY, NODE_TYPE,
};
use crate::annis::errors::*;
use crate::annis::types::AnnoKey;
use crate::annis::types::{
    Annotation, Component, ComponentType, CountExtra, Edge, FrequencyTable, NodeID,
    QueryAttributeDescription,
};
use crate::annis::util;
use crate::annis::util::memory_estimation;
use crate::annis::util::quicksort;
use crate::malloc_size_of::{MallocSizeOf, MallocSizeOfOps};
use crate::update::GraphUpdate;
use fs2::FileExt;
use linked_hash_map::LinkedHashMap;
use percent_encoding::{utf8_percent_encode, PATH_SEGMENT_ENCODE_SET, SIMPLE_ENCODE_SET};
use std;
use std::borrow::Cow;
use std::collections::{BTreeSet, HashSet};
use std::fmt;
use std::fs::File;
use std::fs::OpenOptions;
use std::iter::FromIterator;
use std::path::{Path, PathBuf};
use std::str::FromStr;
use std::sync::{Arc, Condvar, Mutex, RwLock, RwLockReadGuard, RwLockWriteGuard};
use std::thread;

use rustc_hash::FxHashMap;

use rand;
use rand::seq::SliceRandom;
use std::ffi::CString;
use sys_info;

#[cfg(test)]
mod tests;

enum CacheEntry {
    Loaded(Graph),
    NotLoaded,
}

/// Indicates if the corpus is partially or fully loaded into the main memory cache.
#[derive(Debug, Ord, Eq, PartialOrd, PartialEq)]
pub enum LoadStatus {
    /// Corpus is not loaded into main memory at all.
    NotLoaded,
    /// Corpus is partially loaded and is estimated to use the given amount of main memory in bytes.
    /// Partially means that the node annotations are and optionally some graph storages are loaded.
    PartiallyLoaded(usize),
    /// Corpus is fully loaded (node annotation information and all graph storages) and is estimated to use the given amount of main memory in bytes.
    FullyLoaded(usize),
}

/// Information about a single graph storage of the corpus.
pub struct GraphStorageInfo {
    /// The component this graph storage belongs to.
    pub component: Component,
    /// Indicates if the graph storage is loaded or not.
    pub load_status: LoadStatus,
    /// Number of edge annotations in this graph storage.
    pub number_of_annotations: usize,
    /// Name of the implementation
    pub implementation: String,
    /// Graph statistics
    pub statistics: Option<GraphStatistic>,
}

impl fmt::Display for GraphStorageInfo {
    fn fmt(&self, f: &mut fmt::Formatter) -> fmt::Result {
        writeln!(
            f,
            "Component {}: {} annnotations",
            self.component, self.number_of_annotations
        )?;
        if let Some(stats) = &self.statistics {
            writeln!(f, "Stats: {}", stats)?;
        }
        writeln!(f, "Implementation: {}", self.implementation)?;
        match self.load_status {
            LoadStatus::NotLoaded => writeln!(f, "Not Loaded")?,
            LoadStatus::PartiallyLoaded(memory_size) => {
                writeln!(f, "Status: {:?}", "partially loaded")?;
                writeln!(
                    f,
                    "Memory: {:.2} MB",
                    memory_size as f64 / f64::from(1024 * 1024)
                )?;
            }
            LoadStatus::FullyLoaded(memory_size) => {
                writeln!(f, "Status: {:?}", "fully loaded")?;
                writeln!(
                    f,
                    "Memory: {:.2} MB",
                    memory_size as f64 / f64::from(1024 * 1024)
                )?;
            }
        };
        Ok(())
    }
}

/// Information about a corpus that is part of the corpus storage.
pub struct CorpusInfo {
    /// Name of the corpus.
    pub name: String,
    /// Indicates if the corpus is partially or fully loaded.
    pub load_status: LoadStatus,
    /// A list of descriptions for the graph storages of this corpus.
    pub graphstorages: Vec<GraphStorageInfo>,
}

impl fmt::Display for CorpusInfo {
    fn fmt(&self, f: &mut fmt::Formatter) -> fmt::Result {
        match self.load_status {
            LoadStatus::NotLoaded => writeln!(f, "Not Loaded")?,
            LoadStatus::PartiallyLoaded(memory_size) => {
                writeln!(f, "Status: {:?}", "partially loaded")?;
                writeln!(
                    f,
                    "Total memory: {:.2} MB",
                    memory_size as f64 / f64::from(1024 * 1024)
                )?;
            }
            LoadStatus::FullyLoaded(memory_size) => {
                writeln!(f, "Status: {:?}", "fully loaded")?;
                writeln!(
                    f,
                    "Total memory: {:.2} MB",
                    memory_size as f64 / f64::from(1024 * 1024)
                )?;
            }
        };
        if !self.graphstorages.is_empty() {
            writeln!(f, "------------")?;
            for gs in &self.graphstorages {
                write!(f, "{}", gs)?;
                writeln!(f, "------------")?;
            }
        }
        Ok(())
    }
}

/// Defines the order of results of a `find` query.
#[derive(Debug, PartialEq, Clone, Copy)]
#[repr(C)]
pub enum ResultOrder {
    /// Order results by their document name and the the text position of the match.
    Normal,
    /// Inverted the order of `Normal`.
    Inverted,
    /// A random ordering which is **not stable**. Each new query will result in a different order.
    Randomized,
    /// Results are not ordered at all, but also not actively randomized
    /// Each new query *might* result in a different order.
    NotSorted,
}

struct PreparationResult<'a> {
    query: Disjunction<'a>,
    db_entry: Arc<RwLock<CacheEntry>>,
}

/// Definition of a single attribute of a frequency query.
#[derive(Debug)]
pub struct FrequencyDefEntry {
    /// The namespace of the annotation from which the attribute value is generated.
    pub ns: Option<String>,
    /// The name of the annotation from which the attribute value is generated.
    pub name: String,
    /// The name of the query node from which the attribute value is generated.
    pub node_ref: String,
}

impl FromStr for FrequencyDefEntry {
    type Err = Error;
    fn from_str(s: &str) -> std::result::Result<FrequencyDefEntry, Self::Err> {
        let splitted: Vec<&str> = s.splitn(2, ':').collect();
        if splitted.len() != 2 {
            return Err(
                "Frequency definition must consists of two parts: \
                 the referenced node and the annotation name or \"tok\" separated by \":\""
                    .into(),
            );
        }
        let node_ref = splitted[0];
        let anno_key = util::split_qname(splitted[1]);

        Ok(FrequencyDefEntry {
            ns: anno_key.0.and_then(|ns| Some(String::from(ns))),
            name: String::from(anno_key.1),
            node_ref: String::from(node_ref),
        })
    }
}

/// An enum over all supported query languages of graphANNIS.
///
/// Currently, only the ANNIS Query Language (AQL) and its variants are supported, but this enum allows us to add a support for older query language versions
/// or completely new query languages.
#[repr(C)]
#[derive(Clone, Copy)]
pub enum QueryLanguage {
    AQL,
    /// Emulates the (sometimes problematic) behavior of AQL used in ANNIS 3
    AQLQuirksV3,
}

/// An enum of all supported input formats of graphANNIS.
#[repr(C)]
#[derive(Clone, Copy)]
pub enum ImportFormat {
    /// Legacy [relANNIS import file format](http://korpling.github.io/ANNIS/4.0/developer-guide/annisimportformat.html)
    RelANNIS,
}

/// Different strategies how it is decided when corpora need to be removed from the cache.
pub enum CacheStrategy {
    /// Fixed maximum size of the cache in bytes.
    /// Before and after a new entry is loaded, the cache is cleared to have at maximum this given size.
    /// The loaded entry is always added to the cache, even if the single corpus is larger than the maximum size.
    FixedMaxMemory(usize),
    /// Maximum percent of the current free space/memory available.
    /// E.g. if the percent is 25 and there is 4,5 GB of free memory not used by the cache itself, the cache will use at most 1,125 GB memory.
    /// Cache size is checked before and after a corpus is loaded.
    /// The loaded entry is always added to the cache, even if the single corpus is larger than the maximum size.
    PercentOfFreeMemory(f64),
}

define_encode_set! {
     /// This encode set is used encoding the Salt identifiers in the output of the `find(...)` function.
     pub SALT_URI_ENCODE_SET = [SIMPLE_ENCODE_SET] | {' ', ':', '%'}
}

/// A thread-safe API for managing corpora stored in a common location on the file system.
///
/// Multiple corpora can be part of a corpus storage and they are identified by their unique name.
/// Corpora are loaded from disk into main memory on demand:
/// An internal main memory cache is used to avoid re-loading a recently queried corpus from disk again.
pub struct CorpusStorage {
    db_dir: PathBuf,
    lock_file: File,
    cache_strategy: CacheStrategy,
    corpus_cache: RwLock<LinkedHashMap<String, Arc<RwLock<CacheEntry>>>>,
    query_config: query::Config,
    active_background_workers: Arc<(Mutex<usize>, Condvar)>,
}

fn init_locale() {
    // use collation as defined by the environment variables (LANGUAGE, LC_*, etc.)
    unsafe {
        let locale = CString::new("").unwrap_or_default();
        libc::setlocale(libc::LC_COLLATE, locale.as_ptr());
    }
}

fn add_subgraph_precedence(
    query: &mut Disjunction,
    ctx: usize,
    m: &NodeSearchSpec,
    left: bool,
) -> Result<()> {
    // nodes overlapping tokens left/right of match (using reflexive overlap to include the token itself):
    // node _o_ tok .0,ctx m
    // m .0,ctx tok _o_ node
    {
        let mut q = Conjunction::new();

        let node_idx = q.add_node(NodeSearchSpec::AnyNode, None);
        let tok_idx = q.add_node(NodeSearchSpec::AnyToken, None);
        let m_idx = q.add_node(m.clone(), None);
        q.add_operator(
            Box::new(operators::OverlapSpec { reflexive: true }),
            &node_idx,
            &tok_idx,
            true,
        )?;
        q.add_operator(
            Box::new(operators::PrecedenceSpec {
                segmentation: None,
                dist: RangeSpec::Bound {
                    min_dist: 0,
                    max_dist: ctx,
                },
            }),
            if left { &tok_idx } else { &m_idx },
            if left { &m_idx } else { &tok_idx },
            true,
        )?;
        query.alternatives.push(q);
    }

    Ok(())
}

fn add_subgraph_precedence_with_segmentation(
    query: &mut Disjunction,
    ctx: usize,
    segmentation: &str,
    m: &NodeSearchSpec,
    left: bool,
) -> Result<()> {
    // nodes overlapping the ones directly left/right of match (using reflexive overlap):
    // target _o_ node .seg,0,ctx m_node _o_ m
    // m _o_ m_node .0.ctx node  _o_ target
    {
        let mut q = Conjunction::new();
        // Since only the first node is included in the result, make sure the target node is the first node of th query
        let target_idx = q.add_node(NodeSearchSpec::AnyNode, None);
        let node_idx = q.add_node(NodeSearchSpec::AnyNode, None);
        let m_node_idx = q.add_node(NodeSearchSpec::AnyNode, None);
        let m_idx = q.add_node(m.clone(), None);

        q.add_operator(
            Box::new(operators::OverlapSpec { reflexive: true }),
            &m_node_idx,
            &m_idx,
            false,
        )?;

        q.add_operator(
            Box::new(operators::OverlapSpec { reflexive: true }),
            &target_idx,
            &node_idx,
            false,
        )?;

        q.add_operator(
            Box::new(operators::PrecedenceSpec {
                segmentation: Some(segmentation.to_string()),
                dist: RangeSpec::Bound {
                    min_dist: 0,
                    max_dist: ctx,
                },
            }),
            if left { &node_idx } else { &m_node_idx },
            if left { &m_node_idx } else { &node_idx },
            false,
        )?;
        query.alternatives.push(q);
    }

    Ok(())
}

impl CorpusStorage {
    /// Create a new instance with a maximum size for the internal corpus cache.
    ///
    /// - `db_dir` - The path on the filesystem where the corpus storage content is located. Must be an existing directory.
    /// - `cache_strategy`: A strategy for clearing the cache.
    /// - `use_parallel_joins` - If `true` parallel joins are used by the system, using all available cores.
    pub fn with_cache_strategy(
        db_dir: &Path,
        cache_strategy: CacheStrategy,
        use_parallel_joins: bool,
    ) -> Result<CorpusStorage> {
        init_locale();

        let query_config = query::Config { use_parallel_joins };

        #[allow(clippy::mutex_atomic)]
        let active_background_workers = Arc::new((Mutex::new(0), Condvar::new()));
        let cs = CorpusStorage {
            db_dir: PathBuf::from(db_dir),
            lock_file: create_lockfile_for_directory(db_dir)?,
            cache_strategy,
            corpus_cache: RwLock::new(LinkedHashMap::new()),
            query_config,
            active_background_workers,
        };

        Ok(cs)
    }

    /// Create a new instance with a an automatic determined size of the internal corpus cache.
    ///
    /// Currently, set the maximum cache size to 25% of the available/free memory at construction time.
    /// This behavior chan change in the future.
    ///
    /// - `db_dir` - The path on the filesystem where the corpus storage content is located. Must be an existing directory.
    /// - `use_parallel_joins` - If `true` parallel joins are used by the system, using all available cores.
    pub fn with_auto_cache_size(db_dir: &Path, use_parallel_joins: bool) -> Result<CorpusStorage> {
        init_locale();

        let query_config = query::Config { use_parallel_joins };

        // get the amount of available memory, use a quarter of it per default
        let cache_strategy: CacheStrategy = CacheStrategy::PercentOfFreeMemory(25.0);

        #[allow(clippy::mutex_atomic)]
        let active_background_workers = Arc::new((Mutex::new(0), Condvar::new()));

        let cs = CorpusStorage {
            db_dir: PathBuf::from(db_dir),
            lock_file: create_lockfile_for_directory(db_dir)?,
            cache_strategy,
            corpus_cache: RwLock::new(LinkedHashMap::new()),
            query_config,
            active_background_workers,
        };

        Ok(cs)
    }

    /// List  all available corpora in the corpus storage.
    pub fn list(&self) -> Result<Vec<CorpusInfo>> {
        let names: Vec<String> = self.list_from_disk().unwrap_or_default();
        let mut result: Vec<CorpusInfo> = vec![];

        let mut mem_ops =
            MallocSizeOfOps::new(memory_estimation::platform::usable_size, None, None);

        for n in names {
            if let Ok(corpus_info) = self.create_corpus_info(&n, &mut mem_ops) {
                result.push(corpus_info);
            }
        }

        Ok(result)
    }

    fn list_from_disk(&self) -> Result<Vec<String>> {
        let mut corpora: Vec<String> = Vec::new();
        let directories = self.db_dir.read_dir().or_else(|e| {
            Err(Error::Generic {
                msg: format!(
                    "Listing directories from {} failed",
                    self.db_dir.to_string_lossy()
                ),
                cause: Some(Box::new(e)),
            })
        })?;
        for c_dir in directories {
            let c_dir = c_dir.or_else(|e| {
                Err(Error::Generic {
                    msg: format!(
                        "Could not get directory entry of folder {}",
                        self.db_dir.to_string_lossy()
                    ),
                    cause: Some(Box::new(e)),
                })
            })?;
            let ftype = c_dir.file_type().or_else(|e| {
                Err(Error::Generic {
                    msg: format!(
                        "Could not determine file type for {}",
                        c_dir.path().to_string_lossy()
                    ),
                    cause: Some(Box::new(e)),
                })
            })?;
            if ftype.is_dir() {
                let corpus_name = c_dir.file_name().to_string_lossy().to_string();
                corpora.push(corpus_name.clone());
            }
        }
        Ok(corpora)
    }

    fn create_corpus_info(
        &self,
        corpus_name: &str,
        mem_ops: &mut MallocSizeOfOps,
    ) -> Result<CorpusInfo> {
        let cache_entry = self.get_entry(corpus_name)?;
        let lock = cache_entry.read().unwrap();
        let corpus_info: CorpusInfo = match &*lock {
            CacheEntry::Loaded(ref db) => {
                // check if all components are loaded
                let heap_size = db.size_of(mem_ops);
                let mut load_status = LoadStatus::FullyLoaded(heap_size);

                let mut graphstorages = Vec::new();
                for c in db.get_all_components(None, None) {
                    if let Some(gs) = db.get_graphstorage_as_ref(&c) {
                        graphstorages.push(GraphStorageInfo {
                            component: c.clone(),
                            load_status: LoadStatus::FullyLoaded(gs.size_of(mem_ops)),
                            number_of_annotations: gs.get_anno_storage().number_of_annotations(),
                            implementation: gs.serialization_id().clone(),
                            statistics: gs.get_statistics().cloned(),
                        });
                    } else {
                        load_status = LoadStatus::PartiallyLoaded(heap_size);
                        graphstorages.push(GraphStorageInfo {
                            component: c.clone(),
                            load_status: LoadStatus::NotLoaded,
                            number_of_annotations: 0,
                            implementation: "".to_owned(),
                            statistics: None,
                        })
                    }
                }

                CorpusInfo {
                    name: corpus_name.to_owned(),
                    load_status,
                    graphstorages,
                }
            }
            &CacheEntry::NotLoaded => CorpusInfo {
                name: corpus_name.to_owned(),
                load_status: LoadStatus::NotLoaded,
                graphstorages: vec![],
            },
        };
        Ok(corpus_info)
    }

    /// Return detailled information about a specific corpus with a given name (`corpus_name`).
    pub fn info(&self, corpus_name: &str) -> Result<CorpusInfo> {
        let mut mem_ops =
            MallocSizeOfOps::new(memory_estimation::platform::usable_size, None, None);
        self.create_corpus_info(corpus_name, &mut mem_ops)
    }

    fn get_entry(&self, corpus_name: &str) -> Result<Arc<RwLock<CacheEntry>>> {
        let corpus_name = corpus_name.to_string();

        {
            // test with read-only access if corpus is contained in cache
            let cache_lock = self.corpus_cache.read().unwrap();
            let cache = &*cache_lock;
            if let Some(e) = cache.get(&corpus_name) {
                return Ok(e.clone());
            }
        }

        // if not yet available, change to write-lock and insert cache entry
        let mut cache_lock = self.corpus_cache.write().unwrap();
        let cache = &mut *cache_lock;

        let entry = cache
            .entry(corpus_name.clone())
            .or_insert_with(|| Arc::new(RwLock::new(CacheEntry::NotLoaded)));

        Ok(entry.clone())
    }

    fn load_entry_with_lock(
        &self,
        cache_lock: &mut RwLockWriteGuard<LinkedHashMap<String, Arc<RwLock<CacheEntry>>>>,
        corpus_name: &str,
        create_if_missing: bool,
    ) -> Result<Arc<RwLock<CacheEntry>>> {
        let cache = &mut *cache_lock;

        // if not loaded yet, get write-lock and load entry
        let escaped_corpus_name: Cow<str> =
            utf8_percent_encode(&corpus_name, PATH_SEGMENT_ENCODE_SET).into();
        let db_path: PathBuf = [self.db_dir.to_string_lossy().as_ref(), &escaped_corpus_name]
            .iter()
            .collect();

        let create_corpus = if db_path.is_dir() {
            false
        } else if create_if_missing {
            true
        } else {
            return Err(Error::NoSuchCorpus(corpus_name.to_string()));
        };

        // make sure the cache is not too large before adding the new corpus
        check_cache_size_and_remove_with_cache(cache, &self.cache_strategy, vec![]);

        let db = if create_corpus {
            // create the default graph storages that are assumed to exist in every corpus
            let mut db = Graph::with_default_graphstorages()?;

            // save corpus to the path where it should be stored
            db.persist_to(&db_path).or_else(|e| {
                Err(Error::Generic {
                    msg: format!("Could not create corpus with name {}", corpus_name),
                    cause: Some(Box::new(e)),
                })
            })?;
            db
        } else {
            let mut db = Graph::new();
            db.load_from(&db_path, false)?;
            db
        };

        let entry = Arc::new(RwLock::new(CacheEntry::Loaded(db)));
        // first remove entry, than add it: this ensures it is at the end of the linked hash map
        cache.remove(corpus_name);
        cache.insert(String::from(corpus_name), entry.clone());

        check_cache_size_and_remove_with_cache(cache, &self.cache_strategy, vec![corpus_name]);

        Ok(entry)
    }

    fn get_loaded_entry(
        &self,
        corpus_name: &str,
        create_if_missing: bool,
    ) -> Result<Arc<RwLock<CacheEntry>>> {
        let cache_entry = self.get_entry(corpus_name)?;

        // check if basics (node annotation, strings) of the database are loaded
        let loaded = {
            let lock = cache_entry.read().unwrap();
            match &*lock {
                CacheEntry::Loaded(_) => true,
                _ => false,
            }
        };

        if loaded {
            Ok(cache_entry)
        } else {
            let mut cache_lock = self.corpus_cache.write().unwrap();
            self.load_entry_with_lock(&mut cache_lock, corpus_name, create_if_missing)
        }
    }

    fn get_loaded_entry_with_components(
        &self,
        corpus_name: &str,
        components: Vec<Component>,
    ) -> Result<Arc<RwLock<CacheEntry>>> {
        let db_entry = self.get_loaded_entry(corpus_name, false)?;
        let missing_components = {
            let lock = db_entry.read().unwrap();
            let db = get_read_or_error(&lock)?;

            let mut missing: HashSet<Component> = HashSet::new();
            for c in components {
                if !db.is_loaded(&c) {
                    missing.insert(c);
                }
            }
            missing
        };
        if !missing_components.is_empty() {
            // load the needed components
            let mut lock = db_entry.write().unwrap();
            let db = get_write_or_error(&mut lock)?;
            for c in missing_components {
                db.ensure_loaded(&c)?;
            }
        };

        Ok(db_entry)
    }

    fn get_fully_loaded_entry(&self, corpus_name: &str) -> Result<Arc<RwLock<CacheEntry>>> {
        let db_entry = self.get_loaded_entry(corpus_name, false)?;
        let missing_components = {
            let lock = db_entry.read().unwrap();
            let db = get_read_or_error(&lock)?;

            let mut missing: HashSet<Component> = HashSet::new();
            for c in db.get_all_components(None, None) {
                if !db.is_loaded(&c) {
                    missing.insert(c);
                }
            }
            missing
        };
        if !missing_components.is_empty() {
            // load the needed components
            let mut lock = db_entry.write().unwrap();
            let db = get_write_or_error(&mut lock)?;
            for c in missing_components {
                db.ensure_loaded(&c)?;
            }
        };

        Ok(db_entry)
    }

    /// Import a corpus from an external location on the file system into this corpus storage.
    ///
    /// - `path` - The location on the file system where the corpus data is located.
    /// - `format` - The format in which this corpus data is stored.
    /// - `corpus_name` - Optionally override the name of the new corpus for file formats that already provide a corpus name.
    pub fn import_from_fs(
        &self,
        path: &Path,
        format: ImportFormat,
        corpus_name: Option<String>,
    ) -> Result<String> {
        let (orig_name, mut graph) = match format {
            ImportFormat::RelANNIS => relannis::load(path, |status| {
                info!("{}", status);
                // loading the file from relANNIS consumes memory, update the corpus cache regulary to allow it to adapat
                self.check_cache_size_and_remove(vec![]);
            })?,
        };

        let r = graph.ensure_loaded_all();
        if let Err(e) = r {
            error!(
                "Some error occured when attempting to load components from disk: {:?}",
                e
            );
        }

        let corpus_name = corpus_name.unwrap_or(orig_name);
        let escaped_corpus_name: Cow<str> =
            utf8_percent_encode(&corpus_name, PATH_SEGMENT_ENCODE_SET).into();

        let mut db_path = PathBuf::from(&self.db_dir);
        db_path.push(escaped_corpus_name.to_string());

        let mut cache_lock = self.corpus_cache.write().unwrap();
        let cache = &mut *cache_lock;

        // make sure the cache is not too large before adding the new corpus
        check_cache_size_and_remove_with_cache(cache, &self.cache_strategy, vec![]);

        // remove any possible old corpus
        let old_entry = cache.remove(&corpus_name);
        if old_entry.is_some() {
            if let Err(e) = std::fs::remove_dir_all(db_path.clone()) {
                error!("Error when removing existing files {}", e);
            }
        }

        if let Err(e) = std::fs::create_dir_all(&db_path) {
            error!(
                "Can't create directory {}: {:?}",
                db_path.to_string_lossy(),
                e
            );
        }

        // save to its location
        let save_result = graph.save_to(&db_path);
        if let Err(e) = save_result {
            error!(
                "Can't save corpus to {}: {:?}",
                db_path.to_string_lossy(),
                e
            );
        }

        // make it known to the cache
        cache.insert(
            corpus_name.clone(),
            Arc::new(RwLock::new(CacheEntry::Loaded(graph))),
        );
        check_cache_size_and_remove_with_cache(cache, &self.cache_strategy, vec![&corpus_name]);

        Ok(corpus_name)
    }

    /// Delete a corpus from this corpus storage.
    /// Returns `true` if the corpus was successfully deleted and `false` if no such corpus existed.
    pub fn delete(&self, corpus_name: &str) -> Result<bool> {
        let mut db_path = PathBuf::from(&self.db_dir);
        db_path.push(corpus_name);

        let mut cache_lock = self.corpus_cache.write().unwrap();

        let cache = &mut *cache_lock;

        // remove any possible old corpus
        if let Some(db_entry) = cache.remove(corpus_name) {
            // aquire exclusive lock for this cache entry because
            // other queries or background writer might still have access it and need to finish first
            let mut _lock = db_entry.write().unwrap();

            if db_path.is_dir() && db_path.exists() {
                std::fs::remove_dir_all(db_path.clone()).or_else(|e| {
                    Err(Error::Generic {
                        msg: "Error when removing existing files".to_string(),
                        cause: Some(Box::new(e)),
                    })
                })?
            }

            return Ok(true);
        } else {
            return Ok(false);
        }
    }

    /// Apply a sequence of updates (`update` parameter) to this graph for a corpus given by the `corpus_name` parameter.
    ///
    /// It is ensured that the update process is atomic and that the changes are persisted to disk if the result is `Ok`.
    pub fn apply_update(&self, corpus_name: &str, update: &mut GraphUpdate) -> Result<()> {
        let db_entry = self.get_loaded_entry(corpus_name, true).or_else(|e| {
            Err(Error::Generic {
                msg: format!("Could not get loaded entry for corpus {}", corpus_name),
                cause: Some(Box::new(e)),
            })
        })?;
        {
            let mut lock = db_entry.write().unwrap();
            let db: &mut Graph = get_write_or_error(&mut lock)?;

            db.apply_update(update)?;
        }
        // start background thread to persists the results

        let active_background_workers = self.active_background_workers.clone();
        {
            let &(ref lock, ref _cvar) = &*active_background_workers;
            let mut nr_active_background_workers = lock.lock().unwrap();
            *nr_active_background_workers += 1;
        }
        thread::spawn(move || {
            trace!("Starting background thread to sync WAL updates");
            let lock = db_entry.read().unwrap();
            if let Ok(db) = get_read_or_error(&lock) {
                let db: &Graph = db;
                if let Err(e) = db.background_sync_wal_updates() {
                    error!("Can't sync changes in background thread: {:?}", e);
                } else {
                    trace!("Finished background thread to sync WAL updates");
                }
            }
            let &(ref lock, ref cvar) = &*active_background_workers;
            let mut nr_active_background_workers = lock.lock().unwrap();
            *nr_active_background_workers -= 1;
            cvar.notify_all();
        });

        Ok(())
    }

    fn prepare_query<'a, F>(
        &self,
        corpus_name: &str,
        query: &'a str,
        query_language: QueryLanguage,
        additional_components_callback: F,
    ) -> Result<PreparationResult<'a>>
    where
        F: FnOnce(&Graph) -> Vec<Component>,
    {
        let db_entry = self.get_loaded_entry(corpus_name, false)?;

        // make sure the database is loaded with all necessary components
        let (q, missing_components) = {
            let lock = db_entry.read().unwrap();
            let db = get_read_or_error(&lock)?;

            let q = match query_language {
                QueryLanguage::AQL => aql::parse(query, false)?,
                QueryLanguage::AQLQuirksV3 => aql::parse(query, true)?,
            };

            let necessary_components = q.necessary_components(db);

            let mut missing: HashSet<Component> =
                HashSet::from_iter(necessary_components.iter().cloned());

            let additional_components = additional_components_callback(db);

            // make sure the additional components are loaded
            missing.extend(additional_components.into_iter());

            // remove all that are already loaded
            for c in &necessary_components {
                if db.get_graphstorage(c).is_some() {
                    missing.remove(c);
                }
            }
            let missing: Vec<Component> = missing.into_iter().collect();
            (q, missing)
        };

        if !missing_components.is_empty() {
            // load the needed components
            {
                let mut lock = db_entry.write().unwrap();
                let db = get_write_or_error(&mut lock)?;
                for c in missing_components {
                    db.ensure_loaded(&c)?;
                }
            }
            self.check_cache_size_and_remove(vec![corpus_name]);
        };

        Ok(PreparationResult { query: q, db_entry })
    }

    /// Preloads all annotation and graph storages from the disk into a main memory cache.
    pub fn preload(&self, corpus_name: &str) -> Result<()> {
        {
            let db_entry = self.get_loaded_entry(corpus_name, false)?;
            let mut lock = db_entry.write().unwrap();
            let db = get_write_or_error(&mut lock)?;
            db.ensure_loaded_all()?;
        }
        self.check_cache_size_and_remove(vec![corpus_name]);
        Ok(())
    }

    /// Unloads a corpus from the cache.
    pub fn unload(&self, corpus_name: &str) {
        let mut cache_lock = self.corpus_cache.write().unwrap();
        let cache = &mut *cache_lock;
        cache.remove(corpus_name);
    }

    /// Update the graph and annotation statistics for a corpus given by `corpus_name`.
    pub fn update_statistics(&self, corpus_name: &str) -> Result<()> {
        let db_entry = self.get_loaded_entry(corpus_name, false)?;
        let mut lock = db_entry.write().unwrap();
        let db: &mut Graph = get_write_or_error(&mut lock)?;

        Arc::make_mut(&mut db.node_annos).calculate_statistics();
        for c in db.get_all_components(None, None) {
            db.calculate_component_statistics(&c)?;
        }

        // TODO: persist changes

        Ok(())
    }

    /// Parses a `query` and checks if it is valid.
    ///
    /// - `corpus_name` - The name of the corpus the query would be executed on (needed because missing annotation names can be a semantic parser error).
    /// - `query` - The query as string.
    /// - `query_language` The query language of the query (e.g. AQL).
    ///
    /// Returns `true` if valid and an error with the parser message if invalid.
    pub fn validate_query(
        &self,
        corpus_name: &str,
        query: &str,
        query_language: QueryLanguage,
    ) -> Result<bool> {
        let prep: PreparationResult =
            self.prepare_query(corpus_name, query, query_language, |_| vec![])?;
        // also get the semantic errors by creating an execution plan on the actual Graph
        let lock = prep.db_entry.read().unwrap();
        let db = get_read_or_error(&lock)?;
        ExecutionPlan::from_disjunction(&prep.query, &db, &self.query_config)?;
        Ok(true)
    }

    /// Returns a string representation of the execution plan for a `query`.
    ///
    /// - `corpus_name` - The name of the corpus to execute the query on.
    /// - `query` - The query as string.
    /// - `query_language` The query language of the query (e.g. AQL).
    pub fn plan(
        &self,
        corpus_name: &str,
        query: &str,
        query_language: QueryLanguage,
    ) -> Result<String> {
        let prep = self.prepare_query(corpus_name, query, query_language, |_| vec![])?;

        // acquire read-only lock and plan
        let lock = prep.db_entry.read().unwrap();
        let db = get_read_or_error(&lock)?;
        let plan = ExecutionPlan::from_disjunction(&prep.query, &db, &self.query_config)?;

        Ok(format!("{}", plan))
    }

    /// Count the number of results for a `query`.
    /// - `corpus_name` - The name of the corpus to execute the query on.
    /// - `query` - The query as string.
    /// - `query_language` The query language of the query (e.g. AQL).
    ///
    /// Returns the count as number.
    pub fn count(
        &self,
        corpus_name: &str,
        query: &str,
        query_language: QueryLanguage,
    ) -> Result<u64> {
        let prep = self.prepare_query(corpus_name, query, query_language, |_| vec![])?;

        // acquire read-only lock and execute query
        let lock = prep.db_entry.read().unwrap();
        let db = get_read_or_error(&lock)?;
        let plan = ExecutionPlan::from_disjunction(&prep.query, &db, &self.query_config)?;

        Ok(plan.count() as u64)
    }

    /// Count the number of results for a `query` and return both the total number of matches and also the number of documents in the result set.
    ///
    /// - `corpus_name` - The name of the corpus to execute the query on.
    /// - `query` - The query as string.
    /// - `query_language` The query language of the query (e.g. AQL).
    pub fn count_extra(
        &self,
        corpus_name: &str,
        query: &str,
        query_language: QueryLanguage,
    ) -> Result<CountExtra> {
        let prep = self.prepare_query(corpus_name, query, query_language, |_| vec![])?;

        // acquire read-only lock and execute query
        let lock = prep.db_entry.read().unwrap();
        let db: &Graph = get_read_or_error(&lock)?;
        let plan = ExecutionPlan::from_disjunction(&prep.query, &db, &self.query_config)?;

        let mut known_documents = HashSet::new();

        let result = plan.fold((0, 0), move |acc: (u64, usize), m: Vec<Match>| {
            if !m.is_empty() {
                let m: &Match = &m[0];
                if let Some(node_name) = db.node_annos.get_value_for_item(&m.node, &NODE_NAME_KEY) {
                    let node_name: &str = &node_name;
                    // extract the document path from the node name
                    let doc_path =
                        &node_name[0..node_name.rfind('#').unwrap_or_else(|| node_name.len())];
                    known_documents.insert(doc_path.to_owned());
                }
            }
            (acc.0 + 1, known_documents.len())
        });

        Ok(CountExtra {
            match_count: result.0,
            document_count: result.1 as u64,
        })
    }

    /// Find all results for a `query` and return the match ID for each result.
    ///
    /// The query is paginated and an offset and limit can be specified.
    ///
    /// - `corpus_name` - The name of the corpus to execute the query on.
    /// - `query` - The query as string.
    /// - `query_language` The query language of the query (e.g. AQL).
    /// - `offset` - Skip the `n` first results, where `n` is the offset.
    /// - `limit` - Return at most `n` matches, where `n` is the limit.
    /// - `order` - Specify the order of the matches.
    ///
    /// Returns a vector of match IDs, where each match ID consists of the matched node annotation identifiers separated by spaces.
    /// You can use the [subgraph(...)](#method.subgraph) method to get the subgraph for a single match described by the node annnotation identifiers.
    pub fn find(
        &self,
        corpus_name: &str,
        query: &str,
        query_language: QueryLanguage,
        offset: usize,
        limit: usize,
        order: ResultOrder,
    ) -> Result<Vec<String>> {
        let prep = self.prepare_query(corpus_name, query, query_language, |db| {
            let mut additional_components = vec![Component {
                ctype: ComponentType::Ordering,
                layer: String::from("annis"),
                name: String::from(""),
            }];
            if order == ResultOrder::Normal || order == ResultOrder::Inverted {
                for c in token_helper::necessary_components(db) {
                    additional_components.push(c);
                }
            }
            additional_components
        })?;

        // acquire read-only lock and execute query
        let lock = prep.db_entry.read().unwrap();
        let db = get_read_or_error(&lock)?;

        let mut query_config = self.query_config.clone();
        if order == ResultOrder::NotSorted {
            // Do execute query in parallel if the order should not be sorted to have a more stable result ordering.
            // Even if we do not promise to have a stable ordering, it should be the same
            // for the same session on the same corpus.
            query_config.use_parallel_joins = false;
        }

        let plan = ExecutionPlan::from_disjunction(&prep.query, &db, &query_config)?;

        let quirks_mode = match query_language {
            QueryLanguage::AQL => false,
            QueryLanguage::AQLQuirksV3 => true,
        };

        // Try to find the relANNIS version by getting the attribute value which should be attached to the
        // toplevel corpus node.
        let mut relannis_version_33 = false;
        if quirks_mode {
            let mut relannis_version_it =
                db.exact_anno_search(Some(ANNIS_NS), "relannis-version", ValueSearch::Any);
            if let Some(m) = relannis_version_it.next() {
                if let Some(v) = db.node_annos.get_value_for_item(&m.node, &m.anno_key) {
                    if v == "3.3" {
                        relannis_version_33 = true;
                    }
                }
            }
        }
        let mut expected_size: Option<usize> = None;
        let base_it: Box<dyn Iterator<Item = Vec<Match>>> = if order == ResultOrder::NotSorted
            || (order == ResultOrder::Normal && plan.is_sorted_by_text() && !quirks_mode)
        {
            // If the output is already sorted correctly, directly return the iterator.
            // Quirks mode may change the order of the results, thus don't use the shortcut
            // if quirks mode is active.
            Box::from(plan)
        } else {
            let estimated_result_size = plan.estimated_output_size();
            let mut tmp_results: Vec<Vec<Match>> = Vec::with_capacity(estimated_result_size);

            for mgroup in plan {
                // add all matches to temporary vector
                tmp_results.push(mgroup);
            }

            // either sort or randomly shuffle results
            if order == ResultOrder::Randomized {
                let mut rng = rand::thread_rng();
                tmp_results.shuffle(&mut rng);
            } else {
                let token_helper = TokenHelper::new(db);
                let component_order = Component {
                    ctype: ComponentType::Ordering,
                    layer: String::from("annis"),
                    name: String::from(""),
                };

                let collation = if quirks_mode && !relannis_version_33 {
                    CollationType::Locale
                } else {
                    CollationType::Default
                };

                let gs_order = db.get_graphstorage_as_ref(&component_order);
                let order_func = |m1: &Vec<Match>, m2: &Vec<Match>| -> std::cmp::Ordering {
                    if order == ResultOrder::Inverted {
                        db::sort_matches::compare_matchgroup_by_text_pos(
                            m1,
                            m2,
                            db.node_annos.as_ref(),
                            token_helper.as_ref(),
                            gs_order,
                            collation,
                            quirks_mode,
                        )
                        .reverse()
                    } else {
                        db::sort_matches::compare_matchgroup_by_text_pos(
                            m1,
                            m2,
                            db.node_annos.as_ref(),
                            token_helper.as_ref(),
                            gs_order,
                            collation,
                            quirks_mode,
                        )
                    }
                };

                if self.query_config.use_parallel_joins {
                    quicksort::sort_first_n_items_parallel(
                        &mut tmp_results,
                        offset + limit,
                        order_func,
                    );
                } else {
                    quicksort::sort_first_n_items(&mut tmp_results, offset + limit, order_func);
                }
            }
            expected_size = Some(tmp_results.len());
            Box::from(tmp_results.into_iter())
        };

        let mut results: Vec<String> = if let Some(expected_size) = expected_size {
            Vec::with_capacity(std::cmp::min(expected_size, limit))
        } else {
            Vec::new()
        };
        results.extend(base_it.skip(offset).take(limit).map(|m: Vec<Match>| {
            let mut match_desc: Vec<String> = Vec::new();
            for (i, singlematch) in m.iter().enumerate() {
                // check if query node actually should be included in quirks mode
                let include_in_output = if quirks_mode {
                    if let Some(var) = prep.query.get_variable_by_pos(i) {
                        prep.query.is_included_in_output(&var)
                    } else {
                        true
                    }
                } else {
                    true
                };

                if include_in_output {
                    let mut node_desc = String::new();

                    if singlematch.anno_key.ns != ANNIS_NS || singlematch.anno_key.name != NODE_TYPE
                    {
                        if !singlematch.anno_key.ns.is_empty() {
                            let encoded_anno_ns: Cow<str> =
                                utf8_percent_encode(&singlematch.anno_key.ns, SALT_URI_ENCODE_SET)
                                    .into();
                            node_desc.push_str(&encoded_anno_ns);
                            node_desc.push_str("::");
                        }
                        let encoded_anno_name: Cow<str> =
                            utf8_percent_encode(&singlematch.anno_key.name, SALT_URI_ENCODE_SET)
                                .into();
                        node_desc.push_str(&encoded_anno_name);
                        node_desc.push_str("::");
                    }

                    if let Some(name) = db
                        .node_annos
                        .get_value_for_item(&singlematch.node, &NODE_NAME_KEY)
                    {
                        node_desc.push_str("salt:/");
                        node_desc.push_str(&name);
                    }

                    match_desc.push(node_desc);
                }
            }
            let mut result = String::new();
            result.push_str(&match_desc.join(" "));
            result
        }));

        Ok(results)
    }

    /// Return the copy of a subgraph which includes the given list of node annotation identifiers,
    /// the nodes that cover the same token as the given nodes and
    /// all nodes that cover the token which are part of the defined context.
    ///
    /// - `corpus_name` - The name of the corpus for which the subgraph should be generated from.
    /// - `node_ids` - A set of node annotation identifiers describing the subgraph.
    /// - `ctx_left` and `ctx_right` - Left and right context in token distance to be included in the subgraph.
    /// - `segmentation` - The name of the segmentation which should be used to as base for the context. Use `None` to define the context in the default token layer.
    pub fn subgraph(
        &self,
        corpus_name: &str,
        node_ids: Vec<String>,
        ctx_left: usize,
        ctx_right: usize,
        segmentation: Option<String>,
    ) -> Result<Graph> {
        let db_entry = self.get_fully_loaded_entry(corpus_name)?;

        let mut query = Disjunction {
            alternatives: vec![],
        };

        // find all nodes covering the same token
        for source_node_id in node_ids {
            let source_node_id: &str = if source_node_id.starts_with("salt:/") {
                // remove the "salt:/" prefix
                &source_node_id[6..]
            } else {
                &source_node_id
            };

            let m = NodeSearchSpec::ExactValue {
                ns: Some(db::ANNIS_NS.to_string()),
                name: db::NODE_NAME.to_string(),
                val: Some(source_node_id.to_string()),
                is_meta: false,
            };

            // nodes overlapping the match: m _o_ node
            {
                let mut q = Conjunction::new();
                let node_idx = q.add_node(NodeSearchSpec::AnyNode, None);
                let m_idx = q.add_node(m.clone(), None);
                q.add_operator(
                    Box::new(operators::OverlapSpec { reflexive: true }),
                    &m_idx,
                    &node_idx,
                    false,
                )?;
                query.alternatives.push(q);
            }

            if let Some(ref segmentation) = segmentation {
                add_subgraph_precedence_with_segmentation(
                    &mut query,
                    ctx_left,
                    segmentation,
                    &m,
                    true,
                )?;
                add_subgraph_precedence_with_segmentation(
                    &mut query,
                    ctx_right,
                    segmentation,
                    &m,
                    false,
                )?;
            } else {
                add_subgraph_precedence(&mut query, ctx_left, &m, true)?;
                add_subgraph_precedence(&mut query, ctx_right, &m, false)?;
            }
        }
        extract_subgraph_by_query(&db_entry, &query, &[0], &self.query_config, None)
    }

    /// Return the copy of a subgraph which includes all nodes matched by the given `query`.
    ///
    /// - `corpus_name` - The name of the corpus for which the subgraph should be generated from.
    /// - `query` - The query which defines included nodes.
    /// - `query_language` - The query language of the query (e.g. AQL).
    /// - `component_type_filter` - If set, only include edges of that belong to a component of the given type.
    pub fn subgraph_for_query(
        &self,
        corpus_name: &str,
        query: &str,
        query_language: QueryLanguage,
        component_type_filter: Option<ComponentType>,
    ) -> Result<Graph> {
        let prep = self.prepare_query(corpus_name, query, query_language, |_| vec![])?;

        let mut max_alt_size = 0;
        for alt in &prep.query.alternatives {
            max_alt_size = std::cmp::max(max_alt_size, alt.num_of_nodes());
        }

        let match_idx: Vec<usize> = (0..max_alt_size).collect();

        extract_subgraph_by_query(
            &prep.db_entry.clone(),
            &prep.query,
            &match_idx,
            &self.query_config,
            component_type_filter,
        )
    }

    /// Return the copy of a subgraph which includes all nodes that belong to any of the given list of sub-corpus/document identifiers.
    ///
    /// - `corpus_name` - The name of the corpus for which the subgraph should be generated from.
    /// - `corpus_ids` - A set of sub-corpus/document identifiers describing the subgraph.
    pub fn subcorpus_graph(&self, corpus_name: &str, corpus_ids: Vec<String>) -> Result<Graph> {
        let db_entry = self.get_fully_loaded_entry(corpus_name)?;

        let mut query = Disjunction {
            alternatives: vec![],
        };
        // find all nodes that a connected with the corpus IDs
        for source_corpus_id in corpus_ids {
            let source_corpus_id: &str = if source_corpus_id.starts_with("salt:/") {
                // remove the "salt:/" prefix
                &source_corpus_id[6..]
            } else {
                &source_corpus_id
            };
            let mut q = Conjunction::new();
            let corpus_idx = q.add_node(
                NodeSearchSpec::ExactValue {
                    ns: Some(db::ANNIS_NS.to_string()),
                    name: db::NODE_NAME.to_string(),
                    val: Some(source_corpus_id.to_string()),
                    is_meta: false,
                },
                None,
            );
            let any_node_idx = q.add_node(NodeSearchSpec::AnyNode, None);
            q.add_operator(
                Box::new(operators::PartOfSubCorpusSpec {
                    dist: RangeSpec::Unbound,
                }),
                &any_node_idx,
                &corpus_idx,
                true,
            )?;
            query.alternatives.push(q);
        }

        extract_subgraph_by_query(&db_entry, &query, &[1], &self.query_config, None)
    }

    /// Return the copy of the graph of the corpus structure given by `corpus_name`.
    pub fn corpus_graph(&self, corpus_name: &str) -> Result<Graph> {
        let db_entry = self.get_loaded_entry(corpus_name, false)?;

        let subcorpus_components = {
            // make sure all subcorpus partitions are loaded
            let lock = db_entry.read().unwrap();
            let db = get_read_or_error(&lock)?;
            db.get_all_components(Some(ComponentType::PartOf), None)
        };
        let db_entry = self.get_loaded_entry_with_components(corpus_name, subcorpus_components)?;

        let mut query = Conjunction::new();

        query.add_node(
            NodeSearchSpec::new_exact(Some(ANNIS_NS), NODE_TYPE, Some("corpus"), false),
            None,
        );

        extract_subgraph_by_query(
            &db_entry,
            &query.into_disjunction(),
            &[0],
            &self.query_config,
            Some(ComponentType::PartOf),
        )
    }

    /// Execute a frequency query.
    ///
    /// - `corpus_name` - The name of the corpus to execute the query on.
    /// - `query` - The query as string.
    /// - `query_language` The query language of the query (e.g. AQL).
    /// - `definition` - A list of frequency query definitions.
    ///
    /// Returns a frequency table of strings.
    pub fn frequency(
        &self,
        corpus_name: &str,
        query: &str,
        query_language: QueryLanguage,
        definition: Vec<FrequencyDefEntry>,
    ) -> Result<FrequencyTable<String>> {
        let prep = self.prepare_query(corpus_name, query, query_language, |_| vec![])?;

        // acquire read-only lock and execute query
        let lock = prep.db_entry.read().unwrap();
        let db: &Graph = get_read_or_error(&lock)?;

        // get the matching annotation keys for each definition entry
        let mut annokeys: Vec<(usize, Vec<AnnoKey>)> = Vec::default();
        for def in definition {
            if let Some(node_ref) = prep.query.get_variable_pos(&def.node_ref) {
                if let Some(ns) = def.ns {
                    // add the single fully qualified annotation key
                    annokeys.push((
                        node_ref,
                        vec![AnnoKey {
                            ns: ns.clone(),
                            name: def.name.clone(),
                        }],
                    ));
                } else {
                    // add all matching annotation keys
                    annokeys.push((node_ref, db.node_annos.get_qnames(&def.name)));
                }
            }
        }

        let plan = ExecutionPlan::from_disjunction(&prep.query, &db, &self.query_config)?;

        let mut tuple_frequency: FxHashMap<Vec<String>, usize> = FxHashMap::default();

        for mgroup in plan {
            // for each match, extract the defined annotation (by its key) from the result node
            let mut tuple: Vec<String> = Vec::with_capacity(annokeys.len());
            for (node_ref, anno_keys) in &annokeys {
                let mut tuple_val: String = String::default();
                if *node_ref < mgroup.len() {
                    let m: &Match = &mgroup[*node_ref];
                    for k in anno_keys.iter() {
                        if let Some(val) = db.node_annos.get_value_for_item(&m.node, k) {
                            tuple_val = val.to_string();
                        }
                    }
                }
                tuple.push(tuple_val);
            }
            // add the tuple to the frequency count
            let tuple_count: &mut usize = tuple_frequency.entry(tuple).or_insert(0);
            *tuple_count += 1;
        }

        // output the frequency
        let mut result: FrequencyTable<String> = FrequencyTable::default();
        for (tuple, count) in tuple_frequency {
            result.push((tuple, count));
        }

        // sort the output (largest to smallest)
        result.sort_by(|a, b| a.1.cmp(&b.1).reverse());

        Ok(result)
    }

    /// Parses a `query`and return a list of descriptions for its nodes.
    ///
    /// - `query` - The query to be analyzed.
    /// - `query_language` - The query language of the query (e.g. AQL).
    pub fn node_descriptions(
        &self,
        query: &str,
        query_language: QueryLanguage,
    ) -> Result<Vec<QueryAttributeDescription>> {
        let mut result = Vec::new();
        // parse query
        let q: Disjunction = match query_language {
            QueryLanguage::AQL => aql::parse(query, false)?,
            QueryLanguage::AQLQuirksV3 => aql::parse(query, true)?,
        };

        for (component_nr, alt) in q.alternatives.iter().enumerate() {
            for mut n in alt.get_node_descriptions() {
                n.alternative = component_nr;
                result.push(n);
            }
        }

        Ok(result)
    }

    /// Returns a list of all components of a corpus given by `corpus_name`.
    ///
    /// - `ctype` - Optionally filter by the component type.
    /// - `name` - Optionally filter by the component name.
    pub fn list_components(
        &self,
        corpus_name: &str,
        ctype: Option<ComponentType>,
        name: Option<&str>,
    ) -> Vec<Component> {
        if let Ok(db_entry) = self.get_loaded_entry(corpus_name, false) {
            let lock = db_entry.read().unwrap();
            if let Ok(db) = get_read_or_error(&lock) {
                return db.get_all_components(ctype, name);
            }
        }
        return vec![];
    }

    /// Returns a list of all node annotations of a corpus given by `corpus_name`.
    ///
    /// - `list_values` - If true include the possible values in the result.
    /// - `only_most_frequent_values` - If both this argument and `list_values` are true, only return the most frequent value for each annotation name.
    pub fn list_node_annotations(
        &self,
        corpus_name: &str,
        list_values: bool,
        only_most_frequent_values: bool,
    ) -> Vec<Annotation> {
        let mut result: Vec<Annotation> = Vec::new();
        if let Ok(db_entry) = self.get_loaded_entry(corpus_name, false) {
            let lock = db_entry.read().unwrap();
            if let Ok(db) = get_read_or_error(&lock) {
                let node_annos: &dyn AnnotationStorage<NodeID> = db.node_annos.as_ref();
                for key in node_annos.annotation_keys() {
                    if list_values {
                        if only_most_frequent_values {
                            // get the first value
                            if let Some(val) =
                                node_annos.get_all_values(&key, true).into_iter().next()
                            {
                                result.push(Annotation {
                                    key: key.clone(),
                                    val: val.to_string(),
                                });
                            }
                        } else {
                            // get all values
                            for val in node_annos.get_all_values(&key, false) {
                                result.push(Annotation {
                                    key: key.clone(),
                                    val: val.to_string(),
                                });
                            }
                        }
                    } else {
                        result.push(Annotation {
                            key: key.clone(),
                            val: String::default(),
                        });
                    }
                }
            }
        }

        result
    }

    /// Returns a list of all edge annotations of a corpus given by `corpus_name` and the `component`.
    ///
    /// - `list_values` - If true include the possible values in the result.
    /// - `only_most_frequent_values` - If both this argument and `list_values` are true, only return the most frequent value for each annotation name.
    pub fn list_edge_annotations(
        &self,
        corpus_name: &str,
        component: &Component,
        list_values: bool,
        only_most_frequent_values: bool,
    ) -> Vec<Annotation> {
        let mut result: Vec<Annotation> = Vec::new();
        if let Ok(db_entry) =
            self.get_loaded_entry_with_components(corpus_name, vec![component.clone()])
        {
            let lock = db_entry.read().unwrap();
            if let Ok(db) = get_read_or_error(&lock) {
                if let Some(gs) = db.get_graphstorage(&component) {
                    let edge_annos = gs.get_anno_storage();
                    for key in edge_annos.annotation_keys() {
                        if list_values {
                            if only_most_frequent_values {
                                // get the first value
                                if let Some(val) =
                                    edge_annos.get_all_values(&key, true).into_iter().next()
                                {
                                    result.push(Annotation {
                                        key: key.clone(),
                                        val: val.to_string(),
                                    });
                                }
                            } else {
                                // get all values
                                for val in edge_annos.get_all_values(&key, false) {
                                    result.push(Annotation {
                                        key: key.clone(),
                                        val: val.to_string(),
                                    });
                                }
                            }
                        } else {
                            result.push(Annotation {
                                key: key.clone(),
                                val: String::new(),
                            });
                        }
                    }
                }
            }
        }

        result
    }

    fn check_cache_size_and_remove(&self, keep: Vec<&str>) {
        let mut cache_lock = self.corpus_cache.write().unwrap();
        let cache = &mut *cache_lock;
        check_cache_size_and_remove_with_cache(cache, &self.cache_strategy, keep);
    }
}

impl Drop for CorpusStorage {
    fn drop(&mut self) {
        // wait until all background workers are finished
        let &(ref lock, ref cvar) = &*self.active_background_workers;
        let mut nr_active_background_workers = lock.lock().unwrap();
        while *nr_active_background_workers > 0 {
            trace!(
                "Waiting for background thread to finish ({} worker(s) left)...",
                *nr_active_background_workers
            );
            nr_active_background_workers = cvar.wait(nr_active_background_workers).unwrap();
        }

        // unlock lock file
        if let Err(e) = self.lock_file.unlock() {
            warn!("Could not unlock CorpusStorage lock file: {:?}", e);
        } else {
            trace!("Unlocked CorpusStorage lock file");
        }
    }
}

fn get_read_or_error<'a>(lock: &'a RwLockReadGuard<CacheEntry>) -> Result<&'a Graph> {
    if let CacheEntry::Loaded(ref db) = &**lock {
        return Ok(db);
    } else {
        return Err(Error::LoadingGraphFailed {
            name: "".to_string(),
        });
    }
}

fn get_write_or_error<'a>(lock: &'a mut RwLockWriteGuard<CacheEntry>) -> Result<&'a mut Graph> {
    if let CacheEntry::Loaded(ref mut db) = &mut **lock {
        return Ok(db);
    } else {
        return Err("Could get loaded graph storage entry".into());
    }
}

fn check_cache_size_and_remove_with_cache(
    cache: &mut LinkedHashMap<String, Arc<RwLock<CacheEntry>>>,
    cache_strategy: &CacheStrategy,
    keep: Vec<&str>,
) {
    let mut mem_ops = MallocSizeOfOps::new(memory_estimation::platform::usable_size, None, None);

    let keep: HashSet<&str> = keep.into_iter().collect();

    // check size of each corpus and calculate the sum of used memory
    let mut size_sum: usize = 0;
    let mut db_sizes: LinkedHashMap<String, usize> = LinkedHashMap::new();
    for (corpus, db_entry) in cache.iter() {
        let lock = db_entry.read().unwrap();
        if let CacheEntry::Loaded(ref db) = &*lock {
            let s = db.size_of_cached(&mut mem_ops);
            size_sum += s;
            db_sizes.insert(corpus.clone(), s);
        }
    }

    let max_cache_size: usize = match cache_strategy {
        CacheStrategy::FixedMaxMemory(max_size) => *max_size,
        CacheStrategy::PercentOfFreeMemory(max_percent) => {
            // get the current free space in main memory
            if let Ok(mem) = sys_info::mem_info() {
                // the free memory
                let free_system_mem: usize = mem.avail as usize * 1024; // mem.free is in KiB
                                                                        // A part of the system memory is already used by the cache.
                                                                        // We want x percent of the overall available memory (thus not used by us), so add the cache size
                let available_memory: usize = free_system_mem + size_sum;
                ((available_memory as f64) * (max_percent / 100.0)) as usize
            } else {
                // fallback to include only the last loaded corpus if free memory size is unknown
                0
            }
        }
    };

    debug!(
        "Current cache size is {:.2} MB / max  {:.2} MB",
        (size_sum as f64) / (1024.0 * 1024.0),
        (max_cache_size as f64) / (1024.0 * 1024.0)
    );

    // remove older entries (at the beginning) until cache size requirements are met,
    // but never remove the last loaded entry
    for (corpus_name, corpus_size) in db_sizes.iter() {
        if size_sum > max_cache_size {
            if !keep.contains(corpus_name.as_str()) {
                info!("Removing corpus {} from cache", corpus_name);
                cache.remove(corpus_name);
                size_sum -= corpus_size;
                debug!(
                    "Current cache size is {:.2} MB / max  {:.2} MB",
                    (size_sum as f64) / (1024.0 * 1024.0),
                    (max_cache_size as f64) / (1024.0 * 1024.0)
                );
            }
        } else {
            // cache size is smaller, nothing to do
            break;
        }
    }
}

fn extract_subgraph_by_query(
    db_entry: &Arc<RwLock<CacheEntry>>,
    query: &Disjunction,
    match_idx: &[usize],
    query_config: &query::Config,
    component_type_filter: Option<ComponentType>,
) -> Result<Graph> {
    // acquire read-only lock and create query that finds the context nodes
    let lock = db_entry.read().unwrap();
    let orig_db = get_read_or_error(&lock)?;

    let plan = ExecutionPlan::from_disjunction(&query, &orig_db, &query_config).or_else(|e| {
        Err(Error::Generic {
            msg: "".to_string(),
            cause: Some(Box::new(e)),
        })
    })?;

    debug!("executing subgraph query\n{}", plan);

    // We have to keep our own unique set because the query will return "duplicates" whenever the other parts of the
    // match vector differ.
    let mut match_result: BTreeSet<Match> = BTreeSet::new();

    let mut result = Graph::new();

    // create the subgraph description
    for r in plan {
        trace!("subgraph query found match {:?}", r);
        for i in match_idx.iter().cloned() {
            if i < r.len() {
                let m: &Match = &r[i];
                if !match_result.contains(m) {
                    match_result.insert(m.clone());
                    trace!("subgraph query extracted node {:?}", m.node);
                    create_subgraph_node(m.node, &mut result, orig_db);
                }
            }
        }
    }

    let components = orig_db.get_all_components(component_type_filter, None);

    for m in &match_result {
        create_subgraph_edge(m.node, &mut result, orig_db, &components);
    }

    Ok(result)
}

fn create_subgraph_node(id: NodeID, db: &mut Graph, orig_db: &Graph) {
    // add all node labels with the same node ID
    let node_annos = Arc::make_mut(&mut db.node_annos);
    for a in orig_db.node_annos.get_annotations_for_item(&id) {
        node_annos.insert(id, a);
    }
}
fn create_subgraph_edge(
    source_id: NodeID,
    db: &mut Graph,
    orig_db: &Graph,
    components: &[Component],
) {
    // find outgoing edges
    for c in components {
        // don't include index components
        if !((c.ctype == ComponentType::Coverage && c.layer == "annis" && c.name != "")
            || c.ctype == ComponentType::RightToken
            || c.ctype == ComponentType::LeftToken)
        {
            if let Some(orig_gs) = orig_db.get_graphstorage(c) {
                for target in orig_gs.get_outgoing_edges(source_id) {
<<<<<<< HEAD
                    if !db.node_annos.get_annotations_for_item(&target).is_empty() {
=======
                    if !db
                        .node_annos
                        .get_all_keys_for_item(&target, None, None)
                        .is_empty()
                    {
>>>>>>> 5f47efed
                        let e = Edge {
                            source: source_id,
                            target,
                        };
                        if let Ok(new_gs) = db.get_or_create_writable(&c) {
                            new_gs.add_edge(e.clone());
                        }

                        for a in orig_gs.get_anno_storage().get_annotations_for_item(&Edge {
                            source: source_id,
                            target,
                        }) {
                            if let Ok(new_gs) = db.get_or_create_writable(&c) {
                                new_gs.add_edge_annotation(e.clone(), a);
                            }
                        }
                    }
                }
            }
        }
    }
}

fn create_lockfile_for_directory(db_dir: &Path) -> Result<File> {
    std::fs::create_dir_all(&db_dir).or_else(|e| {
        Err(Error::Generic {
            msg: format!("Could not create directory {}", db_dir.to_string_lossy()),
            cause: Some(Box::new(e)),
        })
    })?;
    let lock_file_path = db_dir.join("db.lock");
    // check if we can get the file lock
    let lock_file = OpenOptions::new()
        .read(true)
        .write(true)
        .create(true)
        .open(lock_file_path.as_path())
        .or_else(|e| {
            Err(Error::Generic {
                msg: format!(
                    "Could not open or create lockfile {}",
                    lock_file_path.to_string_lossy()
                ),
                cause: Some(Box::new(e)),
            })
        })?;
    lock_file.try_lock_exclusive().or_else(|e| {
        Err(Error::Generic {
            msg: format!(
                "Could not acquire lock for directory {}",
                db_dir.to_string_lossy()
            ),
            cause: Some(Box::new(e)),
        })
    })?;

    Ok(lock_file)
}<|MERGE_RESOLUTION|>--- conflicted
+++ resolved
@@ -1824,15 +1824,11 @@
         {
             if let Some(orig_gs) = orig_db.get_graphstorage(c) {
                 for target in orig_gs.get_outgoing_edges(source_id) {
-<<<<<<< HEAD
-                    if !db.node_annos.get_annotations_for_item(&target).is_empty() {
-=======
                     if !db
                         .node_annos
                         .get_all_keys_for_item(&target, None, None)
                         .is_empty()
                     {
->>>>>>> 5f47efed
                         let e = Edge {
                             source: source_id,
                             target,

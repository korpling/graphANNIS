use Match;
use util;
use super::{Desc, ExecutionNode};
use operator::Operator;
use std::iter::Peekable;
pub struct NestedLoop<'a> {
    outer: Peekable<Box<ExecutionNode<Item = Vec<Match>> + 'a>>,
    inner: Box<ExecutionNode<Item = Vec<Match>> + 'a>,
    op: Box<Operator>,
    inner_idx: usize,
    outer_idx: usize,
    inner_cache: Vec<Vec<Match>>,
    pos_inner_cache: Option<usize>,

    left_is_outer : bool,
    desc: Desc,
}

impl<'a> NestedLoop<'a> {
    pub fn new(
        lhs: Box<ExecutionNode<Item = Vec<Match>> + 'a>,
        rhs: Box<ExecutionNode<Item = Vec<Match>> + 'a>,
        lhs_idx: usize,
        rhs_idx: usize,
        node_nr_lhs: usize,
        node_nr_rhs: usize,
        op: Box<Operator>,
    ) -> NestedLoop<'a> {

        let mut left_is_outer = true;
        if let (Some(ref desc_lhs), Some(ref desc_rhs)) = (lhs.get_desc(), rhs.get_desc()) {
            if let (&Some(ref cost_lhs), &Some(ref cost_rhs)) = (&desc_lhs.cost, &desc_rhs.cost) {

                if cost_lhs.output > cost_rhs.output {
                    left_is_outer = false;
                }
            }
        }
        
        let processed_func = |_, out_lhs: usize, out_rhs: usize| {
            if out_lhs <= out_rhs {
                // we use LHS as outer
                return out_lhs + (out_lhs * out_rhs);
            } else {
                // we use RHS as outer
                return out_rhs + (out_rhs * out_lhs);
            }
        };

<<<<<<< HEAD
        let it = if left_is_outer {
            NestedLoop {
                desc: Desc::join(
                    &op,
                    db,
                    lhs.get_desc(),
                    rhs.get_desc(),
                    "nestedloop L-R",
                    &format!("#{} {} #{}", node_nr_lhs, op, node_nr_rhs),
                    &processed_func,
                ),
=======
        let it = NestedLoop {
            desc: Desc::join(
                &op,
                lhs.get_desc(),
                rhs.get_desc(),
                "nestedloop",
                &format!("#{} {} #{}", node_nr_lhs, op, node_nr_rhs),
                &processed_func,
            ),
>>>>>>> 4e958f92

                outer: lhs.peekable(),
                inner: rhs,
                op: op,
                outer_idx: lhs_idx,
                inner_idx: rhs_idx,
                inner_cache: Vec::new(),
                pos_inner_cache: None,
                left_is_outer,
            }
        } else {
            NestedLoop {
                desc: Desc::join(
                    &op,
                    db,
                    rhs.get_desc(),
                    lhs.get_desc(),
                    "nestedloop R-L",
                    &format!("#{} {} #{}", node_nr_lhs, op, node_nr_rhs),
                    &processed_func,
                ),

                outer: rhs.peekable(),
                inner: lhs,
                op: op,
                outer_idx: rhs_idx,
                inner_idx: lhs_idx,
                inner_cache: Vec::new(),
                pos_inner_cache: None,
                left_is_outer,
            }
        };

        return it;
    }
}

impl<'a> ExecutionNode for NestedLoop<'a> {
    fn as_iter(&mut self) -> &mut Iterator<Item = Vec<Match>> {
        self
    }

    fn get_desc(&self) -> Option<&Desc> {
        Some(&self.desc)
    }
}

impl<'a> Iterator for NestedLoop<'a> {
    type Item = Vec<Match>;

    fn next(&mut self) -> Option<Vec<Match>> {
        loop {
            if let Some(m_outer) = self.outer.peek() {
                if self.pos_inner_cache.is_some() {
                    let mut cache_pos = self.pos_inner_cache.unwrap();

                    while cache_pos < self.inner_cache.len() {
                        let m_inner = &self.inner_cache[cache_pos];
                        cache_pos += 1;
                        self.pos_inner_cache = Some(cache_pos);
                        let filter_true = if self.left_is_outer {
                            self.op.filter_match(&m_outer[self.outer_idx], &m_inner[self.inner_idx])
                        } else {
                            self.op.filter_match(&m_inner[self.inner_idx], &m_outer[self.outer_idx])
                        };
                        if filter_true
                        {
                            // filter by reflexivity if necessary
                            if self.op.is_reflexive()
                                || m_outer[self.outer_idx].node != m_inner[self.inner_idx].node
                                || !util::check_annotation_key_equal(
                                    &m_outer[self.outer_idx].anno,
                                    &m_inner[self.inner_idx].anno,
                                ) {
                                let mut result = m_outer.clone();
                                result.append(&mut m_inner.clone());
                                return Some(result);
                            }
                        }
                    }
                } else {
                    while let Some(m_inner) = self.inner.next() {
                        self.inner_cache.push(m_inner.clone());

                        let filter_true = if self.left_is_outer {
                            self.op.filter_match(&m_outer[self.outer_idx], &m_inner[self.inner_idx])
                        } else {
                            self.op.filter_match(&m_inner[self.inner_idx], &m_outer[self.outer_idx])
                        };
                        if filter_true
                        {
                            // filter by reflexivity if necessary
                            if self.op.is_reflexive()
                                || m_outer[self.outer_idx].node != m_inner[self.inner_idx].node
                                || !util::check_annotation_key_equal(
                                    &m_outer[self.outer_idx].anno,
                                    &m_inner[self.inner_idx].anno,
                                ) {
                                let mut result = m_outer.clone();
                                result.append(&mut m_inner.clone());
                                return Some(result);
                            }
                        }
                    }
                }
                // inner was completed once, use cache from now, or reset to first item once completed
                self.pos_inner_cache = Some(0)
            }

            // consume next outer
            if self.outer.next().is_none() {
                return None;
            }
        }
    }
}<|MERGE_RESOLUTION|>--- conflicted
+++ resolved
@@ -47,29 +47,16 @@
             }
         };
 
-<<<<<<< HEAD
         let it = if left_is_outer {
             NestedLoop {
                 desc: Desc::join(
                     &op,
-                    db,
                     lhs.get_desc(),
                     rhs.get_desc(),
                     "nestedloop L-R",
                     &format!("#{} {} #{}", node_nr_lhs, op, node_nr_rhs),
                     &processed_func,
                 ),
-=======
-        let it = NestedLoop {
-            desc: Desc::join(
-                &op,
-                lhs.get_desc(),
-                rhs.get_desc(),
-                "nestedloop",
-                &format!("#{} {} #{}", node_nr_lhs, op, node_nr_rhs),
-                &processed_func,
-            ),
->>>>>>> 4e958f92
 
                 outer: lhs.peekable(),
                 inner: rhs,
@@ -84,7 +71,6 @@
             NestedLoop {
                 desc: Desc::join(
                     &op,
-                    db,
                     rhs.get_desc(),
                     lhs.get_desc(),
                     "nestedloop R-L",

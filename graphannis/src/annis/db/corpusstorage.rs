--- conflicted
+++ resolved
@@ -35,14 +35,8 @@
 use itertools::Itertools;
 use linked_hash_map::LinkedHashMap;
 use memory_stats::memory_stats;
-<<<<<<< HEAD
-use percent_encoding::{percent_decode_str, utf8_percent_encode, AsciiSet, CONTROLS};
-use rand::Rng;
-=======
 use percent_encoding::{AsciiSet, CONTROLS, percent_decode_str, utf8_percent_encode};
 use rand::prelude::*;
-use smartstring::alias::String as SmartString;
->>>>>>> d5693bb2
 use std::collections::HashSet;
 use std::fmt;
 use std::fs::File;
@@ -811,9 +805,10 @@
                             relannis_files.push(relannis_root.to_owned())
                         }
                     } else if let Some(ext) = output_path.extension()
-                        && ext.to_string_lossy().to_ascii_lowercase() == "graphml" {
-                            graphannis_files.push(output_path.clone());
-                        }
+                        && ext.to_string_lossy().to_ascii_lowercase() == "graphml"
+                    {
+                        graphannis_files.push(output_path.clone());
+                    }
                 }
 
                 debug!("copying ZIP file content {}", file_path.to_string_lossy(),);
@@ -1005,9 +1000,10 @@
                 .transpose()?;
 
             if db_path.is_dir()
-                && let Err(e) = std::fs::remove_dir_all(&db_path) {
-                    error!("Error when removing existing files {}", e);
-                }
+                && let Err(e) = std::fs::remove_dir_all(&db_path)
+            {
+                error!("Error when removing existing files {}", e);
+            }
         } else if cache.contains_key(&corpus_name) || db_path.is_dir() {
             return Err(GraphAnnisError::CorpusExists(corpus_name.to_string()));
         }
@@ -1087,29 +1083,30 @@
             if let Some(original_path) = node_annos.get_value_for_item(&node, &linked_file_key)? {
                 let original_path = old_base_path.join(PathBuf::from(original_path.as_ref()));
                 if original_path.is_file()
-                    && let Some(node_name) = node_annos.get_value_for_item(&node, &NODE_NAME_KEY)? {
-                        // Create a new file name based on the node name and copy the file
-                        let new_path = new_base_path.join(node_name.as_ref());
-                        debug!(
-                            "Copying file from {} to {}",
-                            original_path.as_path().to_string_lossy(),
-                            new_path.to_string_lossy()
-                        );
-                        if let Some(parent) = new_path.parent() {
-                            std::fs::create_dir_all(parent)?;
-                        }
-                        std::fs::copy(&original_path, &new_path)?;
-                        // Update the annotation to link to the new file with a relative path.
-                        // Use the corpus directory as base path for this relative path.
-                        let relative_path = new_path.strip_prefix(new_base_path)?;
-                        node_annos.insert(
-                            node,
-                            Annotation {
-                                key: linked_file_key.clone(),
-                                val: relative_path.to_string_lossy().into(),
-                            },
-                        )?;
+                    && let Some(node_name) = node_annos.get_value_for_item(&node, &NODE_NAME_KEY)?
+                {
+                    // Create a new file name based on the node name and copy the file
+                    let new_path = new_base_path.join(node_name.as_ref());
+                    debug!(
+                        "Copying file from {} to {}",
+                        original_path.as_path().to_string_lossy(),
+                        new_path.to_string_lossy()
+                    );
+                    if let Some(parent) = new_path.parent() {
+                        std::fs::create_dir_all(parent)?;
                     }
+                    std::fs::copy(&original_path, &new_path)?;
+                    // Update the annotation to link to the new file with a relative path.
+                    // Use the corpus directory as base path for this relative path.
+                    let relative_path = new_path.strip_prefix(new_base_path)?;
+                    node_annos.insert(
+                        node,
+                        Annotation {
+                            key: linked_file_key.clone(),
+                            val: relative_path.to_string_lossy().into(),
+                        },
+                    )?;
+                }
             }
         }
         Ok(())
@@ -1720,9 +1717,10 @@
                 if let Some(v) = db
                     .get_node_annos()
                     .get_value_for_item(&m.node, &m.anno_key)?
-                    && v == "3.3" {
-                        relannis_version_33 = true;
-                    }
+                    && v == "3.3"
+                {
+                    relannis_version_33 = true;
+                }
             }
         }
         let mut expected_size: Option<usize> = None;
@@ -2052,10 +2050,11 @@
                     }
 
                     if let Some(limit) = limit
-                        && result.len() == limit {
-                            // Searching in the first corpora already yielded enough results
-                            break;
-                        }
+                        && result.len() == limit
+                    {
+                        // Searching in the first corpora already yielded enough results
+                        break;
+                    }
                     if skipped < offset {
                         find_arguments.offset -= skipped;
                     } else {
@@ -2491,37 +2490,38 @@
         {
             let lock = db_entry.read()?;
             if let Ok(db) = get_read_or_error(&lock)
-                && let Some(gs) = db.get_graphstorage(component) {
-                    let edge_annos = gs.get_anno_storage();
-                    for key in edge_annos.annotation_keys()? {
-                        if list_values {
-                            if only_most_frequent_values {
-                                // get the first value
-                                if let Some(val) =
-                                    edge_annos.get_all_values(&key, true)?.into_iter().next()
-                                {
-                                    result.push(Annotation {
-                                        key: key.clone(),
-                                        val: val.into(),
-                                    });
-                                }
-                            } else {
-                                // get all values
-                                for val in edge_annos.get_all_values(&key, false)? {
-                                    result.push(Annotation {
-                                        key: key.clone(),
-                                        val: val.into(),
-                                    });
-                                }
+                && let Some(gs) = db.get_graphstorage(component)
+            {
+                let edge_annos = gs.get_anno_storage();
+                for key in edge_annos.annotation_keys()? {
+                    if list_values {
+                        if only_most_frequent_values {
+                            // get the first value
+                            if let Some(val) =
+                                edge_annos.get_all_values(&key, true)?.into_iter().next()
+                            {
+                                result.push(Annotation {
+                                    key: key.clone(),
+                                    val: val.into(),
+                                });
                             }
                         } else {
-                            result.push(Annotation {
-                                key: key.clone(),
-                                val: String::new(),
-                            });
+                            // get all values
+                            for val in edge_annos.get_all_values(&key, false)? {
+                                result.push(Annotation {
+                                    key: key.clone(),
+                                    val: val.into(),
+                                });
+                            }
                         }
+                    } else {
+                        result.push(Annotation {
+                            key: key.clone(),
+                            val: String::new(),
+                        });
                     }
                 }
+            }
         }
 
         Ok(result)
@@ -2582,10 +2582,12 @@
             // administration account (see
             // https://github.com/korpling/graphANNIS/issues/230).
             let lock_file_path = self.db_dir.join(DB_LOCK_FILE_NAME);
-            if lock_file_path.exists() && lock_file_path.is_file()
-                && let Err(e) = std::fs::remove_file(lock_file_path) {
-                    warn!("Could not remove CorpusStorage lock file: {:?}", e);
-                }
+            if lock_file_path.exists()
+                && lock_file_path.is_file()
+                && let Err(e) = std::fs::remove_file(lock_file_path)
+            {
+                warn!("Could not remove CorpusStorage lock file: {:?}", e);
+            }
         }
     }
 }

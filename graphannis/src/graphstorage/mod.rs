--- conflicted
+++ resolved
@@ -29,15 +29,10 @@
     pub dfs_visit_ratio : f64,
 }
 
-<<<<<<< HEAD
-pub trait GraphStorage : Sync + Send + HeapSizeOf {
+pub trait EdgeContainer : Sync + Send + HeapSizeOf {
 
     fn get_outgoing_edges<'a>(&'a self, node: &NodeID) -> Box<Iterator<Item = NodeID> + 'a>;
     fn get_ingoing_edges<'a>(&'a self, node: &NodeID) -> Box<Iterator<Item = NodeID> + 'a>;
-=======
-pub trait EdgeContainer : Sync + Send + HeapSizeOf {
-    fn get_outgoing_edges<'a>(&'a self, source: &NodeID) -> Box<Iterator<Item = NodeID> + 'a>;
->>>>>>> 4e958f92
 
     fn get_edge_annos(&self, edge : &Edge) -> Vec<Annotation>;
 

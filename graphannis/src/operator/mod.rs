--- conflicted
+++ resolved
@@ -15,13 +15,9 @@
     fn is_reflexive(&self) -> bool {true}
     fn is_commutative(&self) -> bool {false}
 
-<<<<<<< HEAD
-    fn get_inverse_operator<'a>(&'a self) -> Option<Box<Operator + 'a>> {None}
+    fn get_inverse_operator(&self) -> Option<Box<Operator>> {None}
 
-    fn estimation_type<'a>(&self, _db: &'a GraphDB) -> EstimationType {EstimationType::SELECTIVITY(0.1)}
-=======
     fn estimation_type(&self) -> EstimationType {EstimationType::SELECTIVITY(0.1)}
->>>>>>> 4e958f92
 
     fn edge_anno_selectivity(&self) -> Option<f64> {
         None

use annostorage::AnnoStorage;
use {AnnoKey, Annotation, Component, ComponentType, Edge, Match, NodeID};
use graphstorage::{GraphStatistic, GraphStorage};
use graphdb::{GraphDB, ANNIS_NS};
use operator::{EstimationType, Operator, OperatorSpec};
use util;
use std;
use std::collections::VecDeque;
use std::sync::Arc;
use stringstorage::StringStorage;

#[derive(Clone, Debug)]
pub enum EdgeAnnoSearchSpec {
    ExactValue {
        ns: Option<String>,
        name: String,
        val: Option<String>,
    },
}

impl std::fmt::Display for EdgeAnnoSearchSpec {
    fn fmt(&self, f: &mut std::fmt::Formatter) -> std::fmt::Result {
        match self {
            &EdgeAnnoSearchSpec::ExactValue {
                ref ns,
                ref name,
                ref val,
            } => {
                let qname = if let &Some(ref ns) = ns {
                    format!("{}:{}", ns, name)
                } else {
                    name.clone()
                };

                if let &Some(ref val) = val {
                    write!(f, "{}={}", qname, val)
                } else {
                    write!(f, "{}", qname)
                }
            }
        }
    }
}

impl EdgeAnnoSearchSpec {
    pub fn get_anno(&self, strings: &StringStorage) -> Option<Annotation> {
        match self {
            &EdgeAnnoSearchSpec::ExactValue {
                ref ns,
                ref name,
                ref val,
            } => {
                let ns = if let &Some(ref s) = ns {
                    strings.find_id(s)?.clone()
                } else {
                    0
                };
                let val = if let &Some(ref s) = val {
                    strings.find_id(s)?.clone()
                } else {
                    0
                };
                let name = strings.find_id(name)?.clone();
                let mut anno = Annotation {
                    key: AnnoKey { ns, name },
                    val,
                };

                Some(anno)
            }
        }
    }

    pub fn guess_max_count(
        &self,
        anno_storage: &AnnoStorage<Edge>,
        strings: &StringStorage,
    ) -> Option<usize> {
        match self {
            &EdgeAnnoSearchSpec::ExactValue {
                ref ns,
                ref name,
                ref val,
            } => {
                let val = val.clone()?;
                let name_id = strings.find_id(&name)?;
                if let Some(ns) = ns.clone() {
                    let ns_id = strings.find_id(&ns)?;
                    return Some(anno_storage.guess_max_count(
                        Some(ns_id.clone()),
                        name_id.clone(),
                        &val,
                        &val,
                    ));
                } else {
                    return Some(anno_storage.guess_max_count(None, name_id.clone(), &val, &val));
                }
            }
        }
    }
}

#[derive(Clone, Debug)]
struct BaseEdgeOpSpec {
    pub components: Vec<Component>,
    pub min_dist: usize,
    pub max_dist: usize,
    pub edge_anno: Option<EdgeAnnoSearchSpec>,
    pub is_reflexive: bool,
    pub query_fragment: Option<String>,
}

struct BaseEdgeOp {
    gs: Vec<Arc<GraphStorage>>,
    edge_anno: Option<Annotation>,
    spec: BaseEdgeOpSpec,
    node_annos: Arc<AnnoStorage<NodeID>>,
    strings: Arc<StringStorage>,
    node_type_key: AnnoKey,
}

impl BaseEdgeOp {
    pub fn new(db: &GraphDB, spec: BaseEdgeOpSpec) -> Option<BaseEdgeOp> {
        let mut gs: Vec<Arc<GraphStorage>> = Vec::new();
        for c in spec.components.iter() {
            gs.push(db.get_graphstorage(c)?);
        }
        let edge_anno = if let Some(a) = spec.edge_anno.as_ref() {
            Some(a.get_anno(&db.strings)?)
        } else {
            None
        };
        Some(BaseEdgeOp {
            gs,
            edge_anno,
            spec,
            node_annos: db.node_annos.clone(),
            strings: db.strings.clone(),
            node_type_key: db.get_node_type_key(),
        })
    }
}

impl OperatorSpec for BaseEdgeOpSpec {
    fn necessary_components(&self) -> Vec<Component> {
        self.components.clone()
    }

    fn create_operator(&self, db: &GraphDB) -> Option<Box<Operator>> {
        let optional_op = BaseEdgeOp::new(db, self.clone());
        if let Some(op) = optional_op {
            return Some(Box::new(op));
        } else {
            return None;
        }
    }

    fn get_edge_anno_spec(&self) -> Option<EdgeAnnoSearchSpec> {
        self.edge_anno.clone()
    }
}

fn check_edge_annotation(
    edge_anno: &Option<Annotation>,
    gs: &GraphStorage,
    source: &NodeID,
    target: &NodeID,
) -> bool {
    if edge_anno.is_none() {
        return true;
    }

    let anno_template: &Annotation = edge_anno.as_ref().unwrap();
    if anno_template.val == 0 || anno_template.val == <NodeID>::max_value() {
        // must be a valid value
        return false;
    } else {
        // check if the edge has the correct annotation first
        for a in gs.get_edge_annos(&Edge {
            source: source.clone(),
            target: target.clone(),
        }) {
            if util::check_annotation_equal(&anno_template, &a) {
                return true;
            }
        }
    }
    return false;
}

impl BaseEdgeOp {}

impl std::fmt::Display for BaseEdgeOp {
    fn fmt(&self, f: &mut std::fmt::Formatter) -> std::fmt::Result {
        if let Some(ref query_fragment) = self.spec.query_fragment {
            write!(f, "{}", query_fragment)
        } else {
            write!(f, "?")
        }
    }
}

impl Operator for BaseEdgeOp {
    fn retrieve_matches(&self, lhs: &Match) -> Box<Iterator<Item = Match>> {
        let lhs = lhs.clone();
        let spec = self.spec.clone();

<<<<<<< HEAD
        let it_all_gs = self.gs.iter().flat_map(move |e| {
            let lhs = lhs.clone();
            let spec = self.spec.clone();

            e.as_ref()
                .find_connected(&lhs.node, spec.min_dist, spec.max_dist).fuse()
=======
        if self.gs.len() == 1 {
            // directly return all matched nodes since when having only one component
            // no duplicates are possible
            let result: VecDeque<Match> = self.gs[0]
                .find_connected(&lhs.node, spec.min_dist, spec.max_dist)
>>>>>>> 4e958f92
                .filter(move |candidate| {
                    check_edge_annotation(
                        &self.edge_anno,
                        self.gs[0].as_ref(),
                        &lhs.clone().node,
                        candidate,
                    )
                })
                .map(|n| Match {
                    node: n,
                    anno: Annotation::default(),
                })
                .collect();
            return Box::new(result.into_iter());
        } else {
            let mut all: Vec<Match> = self.gs
                .iter()
                .flat_map(move |e| {
                    let lhs = lhs.clone();

                    e.as_ref()
                        .find_connected(&lhs.node, spec.min_dist, spec.max_dist)
                        .filter(move |candidate| {
                            check_edge_annotation(
                                &self.edge_anno,
                                e.as_ref(),
                                &lhs.clone().node,
                                candidate,
                            )
                        })
                        .map(|n| Match {
                            node: n,
                            anno: Annotation::default(),
                        })
                })
                .collect();
            all.sort_unstable();
            all.dedup();
            return Box::new(all.into_iter());
        }
    }

    fn filter_match(&self, lhs: &Match, rhs: &Match) -> bool {
        for e in self.gs.iter() {
            if e.is_connected(&lhs.node, &rhs.node, self.spec.min_dist, self.spec.max_dist) {
                if check_edge_annotation(&self.edge_anno, e.as_ref(), &lhs.node, &rhs.node) {
                    return true;
                }
            }
        }
        return false;
    }

    fn is_reflexive(&self) -> bool {
        self.spec.is_reflexive
    }

    fn estimation_type(&self) -> EstimationType {
        if self.gs.is_empty() {
            // will not find anything
            return EstimationType::SELECTIVITY(0.0);
        }

        let max_nodes: f64 = self.node_annos.guess_max_count(
            Some(self.node_type_key.ns),
            self.node_type_key.name,
            "node",
            "node",
        ) as f64;

        let mut worst_sel: f64 = 0.0;

        for g in self.gs.iter() {
            let g: &Arc<GraphStorage> = g;

            let mut gs_selectivity = 0.01;

            if let Some(stats) = g.get_statistics() {
                let stats: &GraphStatistic = stats;
                if stats.cyclic {
                    // can get all other nodes
                    return EstimationType::SELECTIVITY(1.0);
                }
                // get number of nodes reachable from min to max distance
                let max_path_length = std::cmp::min(self.spec.max_dist, stats.max_depth) as i32;
                let min_path_length = std::cmp::max(0, self.spec.min_dist - 1) as i32;

                if stats.avg_fan_out > 1.0 {
                    // Assume two complete k-ary trees (with the average fan-out as k)
                    // as defined in "Thomas Cormen: Introduction to algorithms (2009), page 1179)
                    // with the maximum and minimum height. Calculate the number of nodes for both complete trees and
                    // subtract them to get an estimation of the number of nodes that fullfull the path length criteria.
                    let k = stats.avg_fan_out;

                    let reachable_max: f64 = ((k.powi(max_path_length) - 1.0) / (k - 1.0)).ceil();
                    let reachable_min: f64 = ((k.powi(min_path_length) - 1.0) / (k - 1.0)).ceil();

                    let reachable = reachable_max - reachable_min;

                    gs_selectivity = reachable / max_nodes;
                } else {
                    // We can't use the formula for complete k-ary trees because we can't divide by zero and don't want negative
                    // numbers. Use the simplified estimation with multiplication instead.
                    let reachable_max: f64 = (stats.avg_fan_out * (max_path_length as f64)).ceil();
                    let reachable_min: f64 = (stats.avg_fan_out * (min_path_length as f64)).ceil();

                    gs_selectivity = (reachable_max - reachable_min) / max_nodes;
                }
            }

            if worst_sel < gs_selectivity {
                worst_sel = gs_selectivity;
            }
        } // end for

        return EstimationType::SELECTIVITY(worst_sel);
    }

    fn edge_anno_selectivity(&self) -> Option<f64> {
        if let Some(ref edge_anno) = self.edge_anno {
            let edge_anno: Annotation = edge_anno.clone();
            if edge_anno == Annotation::default() {
                return Some(1.0);
            } else {
                let mut worst_sel = 0.0;
                for g in self.gs.iter() {
                    let g: &Arc<GraphStorage> = g;
                    let anno_storage = g.get_anno_storage();
                    let num_of_annos = anno_storage.len();
                    if num_of_annos == 0 {
                        // we won't be able to find anything if there are no annotations
                        return Some(0.0);
                    } else {
                        if let Some(val_str) = self.strings.str(edge_anno.val) {
                            let ns = if edge_anno.key.ns == 0 {
                                None
                            } else {
                                Some(edge_anno.key.name)
                            };
                            let guessed_count = anno_storage.guess_max_count(
                                ns,
                                edge_anno.key.name,
                                val_str,
                                val_str,
                            );

                            let g_sel: f64 = (guessed_count as f64) / (num_of_annos as f64);
                            if g_sel > worst_sel {
                                worst_sel = g_sel;
                            }
                        } else {
                            // if value string is unknown, there is nothing to find
                            return Some(0.0);
                        }
                    }
                }
                return Some(worst_sel);
            }
        }
        return None;
    }
}

#[derive(Debug, Clone)]
pub struct DominanceSpec {
    base: BaseEdgeOpSpec,
}

impl DominanceSpec {
    pub fn new(
        db: &GraphDB,
        name: &str,
        min_dist: usize,
        max_dist: usize,
        edge_anno: Option<EdgeAnnoSearchSpec>,
    ) -> DominanceSpec {
        let components = db.get_all_components(Some(ComponentType::Dominance), Some(name));
        let frag = if let Some(ref edge_anno) = edge_anno {
            format!(">{}[{}]", name, edge_anno)
        } else {
            format!(">{} {},{}", name, min_dist.clone(), max_dist.clone())
        };
        DominanceSpec {
            base: BaseEdgeOpSpec {
                query_fragment: Some(frag),
                components,
                min_dist,
                max_dist,
                edge_anno,
                is_reflexive: true,
            },
        }
    }
}

impl OperatorSpec for DominanceSpec {
    fn necessary_components(&self) -> Vec<Component> {
        self.base.necessary_components()
    }

    fn create_operator(&self, db: &GraphDB) -> Option<Box<Operator>> {
        self.base.create_operator(db)
    }
}

#[derive(Debug, Clone)]
pub struct PointingSpec {
    base: BaseEdgeOpSpec,
}

impl PointingSpec {
    pub fn new(
        db: &GraphDB,
        name: &str,
        min_dist: usize,
        max_dist: usize,
        edge_anno: Option<EdgeAnnoSearchSpec>,
    ) -> DominanceSpec {
        let components = db.get_all_components(Some(ComponentType::Pointing), Some(name));
        let frag = if let Some(ref edge_anno) = edge_anno {
            format!("->{}[{}]", name, edge_anno)
        } else {
            format!("->{} {},{}", name, min_dist.clone(), max_dist.clone())
        };
        DominanceSpec {
            base: BaseEdgeOpSpec {
                components,
                min_dist,
                max_dist,
                edge_anno,
                is_reflexive: true,
                query_fragment: Some(frag),
            },
        }
    }
}

impl OperatorSpec for PointingSpec {
    fn necessary_components(&self) -> Vec<Component> {
        self.base.necessary_components()
    }

    fn create_operator<'b>(&self, db: &GraphDB) -> Option<Box<Operator>> {
        self.base.create_operator(db)
    }
}

#[derive(Debug, Clone)]
pub struct PartOfSubCorpusSpec {
    base: BaseEdgeOpSpec,
}

impl PartOfSubCorpusSpec {
    pub fn new(min_dist: usize, max_dist: usize) -> PartOfSubCorpusSpec {
        let components = vec![
            Component {
                ctype: ComponentType::PartOfSubcorpus,
                layer: String::from(ANNIS_NS),
                name: String::from(""),
            },
        ];
        PartOfSubCorpusSpec {
            base: BaseEdgeOpSpec {
                query_fragment: Some(format!("@{},{}", min_dist.clone(), max_dist.clone())),
                components,
                min_dist,
                max_dist,
                edge_anno: None,
                is_reflexive: false,
            },
        }
    }
}

impl OperatorSpec for PartOfSubCorpusSpec {
    fn necessary_components(&self) -> Vec<Component> {
        self.base.necessary_components()
    }

    fn create_operator(&self, db: &GraphDB) -> Option<Box<Operator>> {
        self.base.create_operator(db)
    }
}<|MERGE_RESOLUTION|>--- conflicted
+++ resolved
@@ -205,20 +205,11 @@
         let lhs = lhs.clone();
         let spec = self.spec.clone();
 
-<<<<<<< HEAD
-        let it_all_gs = self.gs.iter().flat_map(move |e| {
-            let lhs = lhs.clone();
-            let spec = self.spec.clone();
-
-            e.as_ref()
-                .find_connected(&lhs.node, spec.min_dist, spec.max_dist).fuse()
-=======
         if self.gs.len() == 1 {
             // directly return all matched nodes since when having only one component
             // no duplicates are possible
             let result: VecDeque<Match> = self.gs[0]
-                .find_connected(&lhs.node, spec.min_dist, spec.max_dist)
->>>>>>> 4e958f92
+                .find_connected(&lhs.node, spec.min_dist, spec.max_dist).fuse()
                 .filter(move |candidate| {
                     check_edge_annotation(
                         &self.edge_anno,
@@ -240,7 +231,7 @@
                     let lhs = lhs.clone();
 
                     e.as_ref()
-                        .find_connected(&lhs.node, spec.min_dist, spec.max_dist)
+                        .find_connected(&lhs.node, spec.min_dist, spec.max_dist).fuse()
                         .filter(move |candidate| {
                             check_edge_annotation(
                                 &self.edge_anno,

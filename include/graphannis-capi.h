--- conflicted
+++ resolved
@@ -124,26 +124,13 @@
 
 uint64_t annis_cs_count(const AnnisCorpusStorage *ptr,
                         const char *corpus,
-<<<<<<< HEAD
-                        const char *query_as_aql);
+                        const char *query_as_aql,
+                        AnnisErrorList **err);
 
 AnnisCountExtra annis_cs_count_extra(const AnnisCorpusStorage *ptr,
                                      const char *corpus,
-                                     const char *query_as_aql);
-
-AnnisFrequencyTable_AnnisCString *annis_cs_cs_frequency(const AnnisCorpusStorage *ptr,
-                                                        const char *corpus_name,
-                                                        const char *query_as_aql,
-                                                        const char *frequency_query_definition);
-=======
-                        const char *query_as_json,
-                        AnnisErrorList **err);
-
-AnnisCountExtra annis_cs_count_extra(const AnnisCorpusStorage *ptr,
-                                     const char *corpus,
-                                     const char *query_as_json,
+                                     const char *query_as_aql,
                                      AnnisErrorList **err);
->>>>>>> 76fbefa7
 
 void annis_cs_delete(AnnisCorpusStorage *ptr, const char *corpus, AnnisErrorList **err);
 
@@ -159,7 +146,7 @@
 
 AnnisFrequencyTable_AnnisCString *annis_cs_frequency(const AnnisCorpusStorage *ptr,
                                                      const char *corpus_name,
-                                                     const char *query_as_json,
+                                                     const char *query_as_aql,
                                                      const char *frequency_query_definition,
                                                      AnnisErrorList **err);
 
@@ -205,16 +192,12 @@
 
 AnnisGraphDB *annis_cs_subgraph_for_query(const AnnisCorpusStorage *ptr,
                                           const char *corpus_name,
-<<<<<<< HEAD
-                                          const char *query_as_aql);
-=======
-                                          const char *query_as_json,
+                                          const char *query_as_aql,
                                           AnnisErrorList **err);
 
 const char *annis_error_get_kind(const AnnisErrorList *ptr, size_t i);
 
 const char *annis_error_get_msg(const AnnisErrorList *ptr, size_t i);
->>>>>>> 76fbefa7
 
 size_t annis_error_size(const AnnisErrorList *ptr);
 

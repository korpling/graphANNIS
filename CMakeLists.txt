--- conflicted
+++ resolved
@@ -36,11 +36,7 @@
 
 
 find_package(ICU 4.4 REQUIRED)
-<<<<<<< HEAD
-find_package(Boost REQUIRED COMPONENTS system filesystem serialization thread)
-=======
-find_package(Boost REQUIRED COMPONENTS system filesystem)
->>>>>>> a3ecdfe9
+find_package(Boost REQUIRED COMPONENTS system filesystem thread)
 find_package (Threads REQUIRED)
 
 # write found packages to property file which is used by maven

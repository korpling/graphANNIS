--- conflicted
+++ resolved
@@ -5,13 +5,12 @@
 
 ## [Unreleased]
 
-<<<<<<< HEAD
 ## Fixed
 
 - RelANNIS version 3.3 files with segmentation might also have a missing "span" column.
   In case the "span" column is null, always attempt to reconstruct the actual value from
   the corresponding node annotation instead of failing directly.
-=======
+  
 ### Changed
 
 - Avoid unnecessary compacting of disk tables when collecting graph updates during import.
@@ -19,7 +18,6 @@
   used main memory during import.
 - Use release optimization of some of the performance sensitive crates even for debug builds.
   This allows faster builds and debugging of our own code, while balancing performance.
->>>>>>> 3eeb180c
 
 ## [1.4.1] - 2021-12-07
 

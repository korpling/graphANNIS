--- conflicted
+++ resolved
@@ -12,17 +12,14 @@
   nested loop joins and long execution times.
 - Better estimation of result sizes for regular expressions with multiple
   prefixes.
-<<<<<<< HEAD
+- Fix compilation issues in Rust projects that use the 2021 Rust edition.
+  https://github.com/lalrpop/lalrpop/issues/650
 - Faster subgraph generation for subgraph queries with context. The previous
   implementation used an AQL query that got quite complex over time and was
   difficult to execute. The new implemenation directly implements the logic
   using iterators. It also sorts the nodes in the iterator by the order of the
   node in the text.
   
-=======
-- Fix compilation issues in Rust projects that use the 2021 Rust edition.
-  https://github.com/lalrpop/lalrpop/issues/650
->>>>>>> 3285b943
 
 ## [2.2.2] - 2022-07-26
 

# Changelog

The format is based on [Keep a Changelog](https://keepachangelog.com/en/1.0.0/),
and this project adheres to [Semantic Versioning](https://semver.org/spec/v2.0.0.html).

## [Unreleased]

## Fixed

- Importing a relANNIS corpus could fail because the integer would wrap around from negative to a large value when calculating the `tok-whitespace-after` annotation value. This large value would then be used to allocate memory, which will fail. 
<<<<<<< HEAD
- Adding `\$` to the escaped input sequence in the relANNIS import, fixing issues with some old SFB 632 corpora
=======
- Unbound near-by-operator (`^*`) was not limited to 50 in quirks mode
>>>>>>> fffb2e31

## Changed

- There can be multiple `--cmd` arguments for the CLI, which are executed in the order they are given.

## [0.30.0] - 2020-09-30

### Changed

- JWT secret configuration now supports RS256 in addition to HS256. This enables support of applications which use Keycloak as their identity provider, since they only provide public keys.
- JWT tokens now should have the `roles` field instead of using the `admin` field. This enhances compatibility with Keycloak.
- Pull requests are now checked with the Clippy static code analyis tool
- Updated Actix Web dependency for webservice to version 3

### Removed

- The REST API does not act as an identity provider anymore and the `/local-login` endpoint has been removed

## [0.29.2] - 2020-08-25

### Fixed

- Travis did add the webservice executables to the release

## [0.29.1] - 2020-08-25

### Fixed

- `cargo release` did not release all crates

## [0.29.0] - 2020-08-25

### Changed

- Node IDs in matches don't have the `salt:/` prefix anymore

### Added

- Add non-tokenized primary text segments as special labels "tok-whitespace-before" and "tok-whitespace-after" to the existing token
  when importing from relANNIS. This allows to re-construct the original relANNIS primary text by iterating over all token in order
  and be prepending or append these labels to the token values.
- Add a REST based web-service replacing the legacy annis-service

### Fixed

- Load all components when extracting a subgraph using an AQL query

## [0.28.0] - 2020-07-02

### Addded

- Web Service with REST API for the corpus storage
- Copy and link files from the ExtData folder when importing relANNIS.
- Map `resolver_vis_map.annis`, `example_queries.annis` and `corpus.properties` from relANNIS files
  to a new unified corpus configuration stored as [TOML]() file. This corpus configuration
  is also exported to GraphML.
- Export and import ZIP files containing multiple corpora.

### Removed

- Removed Brotli support: use the ZIP file export instead

## [0.27.0] - 2020-06-08

### Changed

- Backward incompatible: Return opaque [anyhow](https://github.com/dtolnay/anyhow) `Error` type in all
  functions instead of our own enum.
  The new `Error` type also implements `std::error::Error` and is equivalent to using `Box<dyn std:error::Error>`.
- Upgraded parser generator lalrpop to version 0.18.x

### Added

- Disk-based implementation of an adjacency list is used when a corpus is configured to be prefer disk over memory.
- Ability to export and import GraphML files. This follows the [Neo4j dialect of GraphML](https://neo4j.com/docs/labs/apoc/current/import/graphml/).
  It is also possible to compress the GraphML files with Brotli.

### Fixed

- The dense adjacency list implementation did not implement the `source_nodes` function properly

## [0.26.0] - 2020-03-05

### Removed

- Removed the unintentionally public `size_of_cached` function of `Graph` from the API.

### Changed

- Backward incompatible: the `AnnotationStorage` and `WriteableGraphStorage` interfaces have been adjusted to return `Result` types for mutable functions.
  This change is necessary because on-disk annotation storage implementations might fail, and we want to handle it when modifying the annotation storage.
- Improved main memory usage when importing relANNIS files.
  The implementation now uses temporary disk-based maps instead of memory-intensive maps.
  This change also affects the `GraphUpdate` class, which is now disk-based, too.

### Added

- Added disk-based annotation storage for nodes as an alternative to the memory-only variant.
  On the console, use `use_disk <on|off>` to set if newly imported corpora prefer disk-based annotation storage.
  `disk_based` parameters are also added to the various "import relANNIS" API functions.

### Fixed

- Reconstruct coverage edges with the correct component, if the actual edges are omitted in rank.annis,
  but the ones without a parent node are still present. [#125](https://github.com/korpling/graphANNIS/issues/125)

## [0.25.1] - 2020-01-03

### Fixed

- Inverted sort order did not reverse the corpus name list for multiple corpora
- Workaround for docs.rs problems seem to have caused other problems and graphANNIS was not recognized as library

## [0.25.0] - 2019-11-25

### Changed

- Backward incompatible: the several search functions (`find`, `count`, etc.) not take several corpus names as argument.
  This is especially important for `find`, where the implementation can be optimized to correctly skip over a given offset
  using the internal state.
  Such an optimization is impossible from outside when calling the API and not having access to the iterator.

### Fixed

- Don't assume inverse operator has the same cost when fan-out is too different.
  Subgraph queries could be very slow for corpora with large documents due to an estimation error from this assumption
  the `@` operator.

## [0.24.0] - 2019-11-15

### Changed

- The annotation storage is now a complete interface which provides all functions necessary to write and read annotations.
  To make this less dependent on the current implementation of the
  in-memory annotation storage, the annotation key symbol (an integer) has been removed.
  This annotation key symbol has been used in the `Match` class as well, which is now using an `Arc<AnnoKey>` instead. The `AnnoKey` contains
  the fully qualified name as `String`.
  Several functions of the annotation storage that used to have `String` parameters now take `&str` and resulting string values are now returned as `Cow<str>`. The latter change is also meant to enable more flexible implementations, that can choose to allocate new strings (e.g. from disk) or return references to existing memory locations.
- The `Graph` uses a boxed instance of the general `AnnotationStorage` trait.
  Before, this was an `Arc` to the specific implementation, which made it possible to simply clone the node annotation storage.
  Now, references to it must be used, e.g. in the operators. This changes a lot of things in the `BinaryOperator` trait, like
  the signature of `get_inverse_operator()` and the filter functions that are used as conditions for the node search (these
  need an argument to the node annotation storage now)
- `Graph` does not implement the `AnnotationStorage<NodeID>` trait anymore,
  but provides a getter to reference its field.
- Data source nodes are now included when querying for a subgraph with context. This is needed for parallel text support in ANNIS 4.

### Added

- Show the used main memory for the node annotations

## [0.23.1] - 2019-10-16

### Fixed

- Deploying release artifacts by CI was broken due to invalid condition

## [0.23.0] - 2019-10-16

### Added

- Subgraph queries can now define the context using ordering relation names (segmentation)
  instead of the default context in tokens. **This changes the function signature of the `subgraph(...)` function.**

### Changed

- For performance and stylistic reasons, the GraphStorage API has been changed to accept integer node IDs instead of references to integers.
- Windows DLL in releases is now created by Travis CI instead of Appveyor

## [0.22.0] - 2019-07-22

### Fixed

- Windows DLL generated by CI was empty

### Changed

- Updated several dependencies
- Organize documentation topics in sub-folders.
  Previously, mdbook did not updated the images on these sites on the print.html.
  Since mdbook >0.3.1 this is fixed and we can use the better layout.

## [0.21.0] - 2019-05-26

### Changed

- C API now has an argument to return error messages when creating a corpus storage

### Added

- C API now also allows to unload a corpus from the cache manually

### Fixed

- CorpusStorageManager: Escape the corpus name when writing it to its disk location to support e.g. corpora with slash
  in their name.
- Quirks mode: sort matches by reversed document path (document first)
- Node names/paths where double encoded both when importing them and when executing the "find" function
- Quirks mode: use default collation of Rust for corpora imported from relANNIS 3.3

## [0.20.0] - 2019-05-19

### Deprecated

- `meta::` queries are now deprecated and can only be used in quirks mode

### Fixed

- Output annotations with the namespace "annis" in find function
- Quirks mode: add additional identity joins in the order as the nodes are defined in the query
- Encode ",", " " and ":" in the Salt ID output of the `find(...)` function
- Sort longer vectors ("more specific") before shorter ones in `find(...)` output

## [0.19.4] - 2019-05-10

### Changed

- Optimize parallel nested loop join by performing less copy operations

### Fixed

- Quirks mode: meta-data nodes are not part of the match result anymore

## [0.19.2] - 2019-04-14

### Fixed

- Escape corpus and document paths with percent encoding when importing them from relANNIS
- Use locale aware sorting of the results in quirks mode (which depends on the system graphANNIS is executed on)
- CLI did not allow to turn quirks mode off once activated

## [0.19.1] - 2019-03-19

### Added

- DOI on Zenodo to cite the Software itself

## [0.19.0] - 2019-03-06

### Added

- Utility function `node_names_from_match` for getting the node identifiers from the matches
- Tutorial for Python, Java and Rust on how to embedd graphANNIS in other programs
- Citation File Format (https://citation-file-format.github.io/) meta-data

### Changed

- **Renamed the "PartOfSubcorpus" component type to more general "PartOf"**
- relANNIS import now takes the sub-corpus structure into account
- Quirks mode now also emulates the component search normalization behavior.
  Search nodes that where part of multiple dominance/pointing relation joins where duplicated and joined with
  the identity operator to work around the issue that nodes of different components could not be joined in relANNIS.
  This leads additional output nodes in the find(...) query.
  See also the [original JavaDoc](https://github.com/korpling/ANNIS/blob/b7e0e36a0e1ac043e820462dd3f788f5107505a5/annis-service/src/main/java/annis/ql/parser/ComponentSearchRelationNormalizer.java#L32) for an explanation.
- The error_chain crate is no longer used for error reporting, instead a custom Error representation is used

### Fixed

- "NULL" annotation namespaces where imported as "NULL" in relANNIS import
- Result ordering for "find(...)" function was not correct if token helper components where not loaded

## [0.18.1] - 2019-02-08

### Changed

- fixed issue where corpora which contain only tokens could not be queried for a subgraph with context

## [0.18.0] - 2019-02-07

### Added

- Release process is now using the [cargo-release](https://crates.io/crates/cargo-release) script

### Changed

- Separate the update events in smaller chunks for relANNIS import to save memory

## [0.17.2]

### Fixed Bugs

- [#70](https://github.com/korpling/graphANNIS/issues/70) get_all_components() returns all components with matching name if none with the same type exist

## [0.17.1]

### Fixed Bugs

- [#69](https://github.com/korpling/graphANNIS/issues/69) relANNIS-Import: Subgraph query does not work if there is no coverage component.

## [0.17.0]

### Enhancements

- [#68](https://github.com/korpling/graphANNIS/issues/68) Use applyUpdate() API to import legacy relANNIS files
- [#67](https://github.com/korpling/graphANNIS/issues/67) Document the data model of graphANNIS
- [#66](https://github.com/korpling/graphANNIS/issues/66) Automatic creation of inherited coverage edges
- [#65](https://github.com/korpling/graphANNIS/issues/65) Add a new adjecency list based graph storage for dense components.

## [0.16.0]

### Fixed Bugs

- [#62](https://github.com/korpling/graphANNIS/issues/62) Warn about missing coverage edges instead of failing the whole import

### Enhancements

- [#61](https://github.com/korpling/graphANNIS/issues/61) Implement the equal and not equal value operators

## [0.15.0]

### Fixed Bugs

- [#59](https://github.com/korpling/graphANNIS/issues/59) Nodes are not deleted from graph storages via the "applyUpdate" API
- [#55](https://github.com/korpling/graphANNIS/issues/55) Subgraph query does not work if there is no coverage component.
- [#54](https://github.com/korpling/graphANNIS/issues/54) Check all existing matches when checking reflexivity

### Enhancements

- [#58](https://github.com/korpling/graphANNIS/issues/58) Implement ^ (near) operator
- [#57](https://github.com/korpling/graphANNIS/issues/57) Implement ":arity" (number of outgoing edges) unary operator
- [#52](https://github.com/korpling/graphANNIS/issues/52) Use CSV files for query set definition

## [0.14.2]

### Fixed Bugs

- [#50](https://github.com/korpling/graphANNIS/issues/50) Non-reflexive operator join on "any token search" leads to non-empty result
- [#48](https://github.com/korpling/graphANNIS/issues/48) Importing PCC 2.1 corpus hangs at "calculating statistics for component LeftToken/annis/"
- [#46](https://github.com/korpling/graphANNIS/issues/46) Filter not applied for negated annotation search

## [0.14.1]

### Fixed Bugs

- [#45](https://github.com/korpling/graphANNIS/issues/45) Travis configuration used wrong repository and could not deploy release binaries

## [0.14.0]

### Enhancements

- [#44](https://github.com/korpling/graphANNIS/issues/44) Add support for the `_l_` and `_r_` alignment AQL operators
- [#43](https://github.com/korpling/graphANNIS/issues/43) Automatic creation of left- and right-most token edges
- [#42](https://github.com/korpling/graphANNIS/issues/42) Remove inverse coverage and inverse left-/right-most token edges
- [#41](https://github.com/korpling/graphANNIS/issues/41) Add value negation
- [#38](https://github.com/korpling/graphANNIS/issues/38) Add an mdBook based documentation

## [0.13.0]

### Enhancements

- [#36](https://github.com/corpus-tools/graphANNIS/issues/36) Add function to only extract a subgraph with components ofa given type

## [0.12.0]

### Fixed Bugs

- [#34](https://github.com/corpus-tools/graphANNIS/issues/34) Fix loading of edge annotation storages

### Enhancements

- [#33](https://github.com/corpus-tools/graphANNIS/issues/33) Improve memory usage of the relANNIS importer
- [#32](https://github.com/corpus-tools/graphANNIS/issues/32) Faster and more flexible sort of results in "find" function

## [0.11.1]

### Fixed Bugs

- [#31](https://github.com/corpus-tools/graphANNIS/issues/31) Reorder result in find also when acting as a proxy.

# release v0.11.0

### Fixed Bugs

- [#30](https://github.com/corpus-tools/graphANNIS/issues/30) Fix most of the queries in the benchmark test test
- [#29](https://github.com/corpus-tools/graphANNIS/issues/29) Use the std::ops::Bound class to mark the upper value instead of relaying on usize::max_value()

### Enhancements

- [#27](https://github.com/corpus-tools/graphANNIS/issues/27) Make the corpus cache more robust and avoid swapping
- [#19](https://github.com/corpus-tools/graphANNIS/issues/19) Check codebase with the clippy tool

# release v0.10.1

### Fixed Bugs

- [#26](https://github.com/corpus-tools/graphANNIS/issues/26) Docs.rs does not build because "allocator_api" is not enabled on their rustc

# release v0.10.0

### Enhancements

- [#24](https://github.com/corpus-tools/graphANNIS/issues/24) Implement regular expression search for edge annotations.
- [#23](https://github.com/corpus-tools/graphANNIS/issues/23) Update the C-API to reflect the changes in the Rust API
- [#22](https://github.com/corpus-tools/graphANNIS/issues/22) Use the published graphannis-malloc_size_of crate
- [#21](https://github.com/corpus-tools/graphANNIS/issues/21) Restructure and document the public API
- [#15](https://github.com/corpus-tools/graphANNIS/issues/15) Move all modules into a private "annis" sub-module
- [#14](https://github.com/corpus-tools/graphANNIS/issues/14) Simplify the code for the graph storage registry
- [#13](https://github.com/corpus-tools/graphANNIS/issues/13) Save memory in the annotation storage
- [#12](https://github.com/corpus-tools/graphANNIS/issues/12) Improve speed of loading adjacency list graph storages
- [#11](https://github.com/corpus-tools/graphANNIS/issues/11) Use criterion.rs library for benchmarks

# release v0.9.0

### Enhancements

- [#10](https://github.com/corpus-tools/graphANNIS/issues/10) Better error reporting for C-API
- [#8](https://github.com/corpus-tools/graphANNIS/issues/8) Implement AQL parser and replace JSON query representations with AQL

# release v0.8.1

### Fixed Bugs

- [#9](https://github.com/corpus-tools/graphANNIS/issues/9) Wait for all background writers before dropping the CorpusStorage

# release v0.8.0

### Enhancements

- [#7](https://github.com/corpus-tools/graphANNIS/issues/7) Use error-chain crate for internal error management
- [#6](https://github.com/corpus-tools/graphANNIS/issues/6) Use features of a single crate instead of multiple crates
- [#5](https://github.com/corpus-tools/graphANNIS/issues/5) Allow to delete corpora from the command line
- [#4](https://github.com/corpus-tools/graphANNIS/issues/4) Use file lock to prevent opening the same GraphDB in different processes

# release v0.7.1

### Fixed Bugs

- [#3](https://github.com/corpus-tools/graphANNIS/issues/3) Fix automatic creation of binaries using CI for releases

## [0.7.0]

First release of the Rust port of graphANNIS from C++.

## [0.6.0]

### Fixed Bugs

- [#23](https://github.com/thomaskrause/graphANNIS/issues/23) Problems loading the cereal archive under Windows

## [0.5.0]

### Enhancements

- [#22](https://github.com/thomaskrause/graphANNIS/issues/22) Use text-book function for estimating the selectivity for the abstract edge operator
- [#21](https://github.com/thomaskrause/graphANNIS/issues/21) Allow to load query in console from file

## [0.4.0]

### Fixed Bugs

- [#20](https://github.com/thomaskrause/graphANNIS/issues/20) UniqueDFS should output each matched node only once, but still visit each node.
- [#14](https://github.com/thomaskrause/graphANNIS/issues/14) Do not iterate over covered text positions but use the token index
- [#13](https://github.com/thomaskrause/graphANNIS/issues/13) Fix duplicate matches in case a const anno value is used in a base search

### Enhancements

- [#19](https://github.com/thomaskrause/graphANNIS/issues/19) Update the re2 regex library and make sure it is compiled with -O3 optimizations
- [#18](https://github.com/thomaskrause/graphANNIS/issues/18) Perform more pessimistic estimates for inclusion and overlap operators
- [#17](https://github.com/thomaskrause/graphANNIS/issues/17) Optimize meta data search
- [#16](https://github.com/thomaskrause/graphANNIS/issues/16) Allow base node search by membership in a component
- [#15](https://github.com/thomaskrause/graphANNIS/issues/15) Better handling of Regular Expressions on a RHS of an index join
- [#12](https://github.com/thomaskrause/graphANNIS/issues/12) Add support for relANNIS style multiple segmentation

## [0.3.0]

### Fixed Bugs

- [#8](https://github.com/thomaskrause/graphANNIS/issues/8) Fix shared/unique lock handling in CorpusStorageManager when component needs to be loaded
- [#4](https://github.com/thomaskrause/graphANNIS/issues/4) Node names should include the document name (and the URL specific stuff) when imported from Salt.

### Enhancements

- [#11](https://github.com/thomaskrause/graphANNIS/issues/11) Optimize unbound regex annotation searches
- [#10](https://github.com/thomaskrause/graphANNIS/issues/10) Do some small enhancements to regex handling
- [#9](https://github.com/thomaskrause/graphANNIS/issues/9) Add an API to query subgraphs
- [#7](https://github.com/thomaskrause/graphANNIS/issues/7) Support OR queries
- [#6](https://github.com/thomaskrause/graphANNIS/issues/6) Add metadata query support
- [#5](https://github.com/thomaskrause/graphANNIS/issues/5) Add a SIMD based join

## [0.2.0]

### Fixed Bugs

- [#4](https://github.com/thomaskrause/graphANNIS/issues/4) Node names should include the document name (and the URL specific stuff) when imported from Salt.

### Enhancements

- [#3](https://github.com/thomaskrause/graphANNIS/issues/3) Make the graphANNIS API for Java an OSGi bundle
- [#2](https://github.com/thomaskrause/graphANNIS/issues/2) Avoid local minima when using the random query optimizer
- [#1](https://github.com/thomaskrause/graphANNIS/issues/1) Use "annis" instead of "annis4_internal" as namespace

## [0.1.0]

Initial development release with an actual release number.

There has been the benchmark-journal-2016-07-27 tag before which was used in a benchmark for a paper.
Since then the following improvements have been made:

- using an edge annotation as base for a node search on the LHS of the join
- adding parallel join implementations

This release is also meant to test the release cycle (e.g. Maven Central deployment) itself.<|MERGE_RESOLUTION|>--- conflicted
+++ resolved
@@ -8,11 +8,8 @@
 ## Fixed
 
 - Importing a relANNIS corpus could fail because the integer would wrap around from negative to a large value when calculating the `tok-whitespace-after` annotation value. This large value would then be used to allocate memory, which will fail. 
-<<<<<<< HEAD
 - Adding `\$` to the escaped input sequence in the relANNIS import, fixing issues with some old SFB 632 corpora
-=======
 - Unbound near-by-operator (`^*`) was not limited to 50 in quirks mode
->>>>>>> fffb2e31
 
 ## Changed
 

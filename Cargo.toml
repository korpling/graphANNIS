--- conflicted
+++ resolved
@@ -1,10 +1,6 @@
 [package]
 name = "graphannis"
-<<<<<<< HEAD
-version = "0.21.0"
-=======
 version = "0.22.0"
->>>>>>> 1ff0c8af
 authors = ["Thomas Krause <thomaskrause@posteo.de>"]
 
 license = "Apache-2.0"

[package]
name = "graphannis"
version = "0.8.0" #:version
authors = ["Thomas Krause <thomaskrause@posteo.de>"]

license = "Apache-2.0"
description = "This is a prototype for a new backend implementation of the ANNIS linguistic search and visualization system."
repository= "https://github.com/corpus-tools/graphANNIS"
readme = "../README.md"
autobins=true
build = "build.rs"

[lib]
crate-type = ["rlib", "staticlib","cdylib"]

[build-dependencies]
lalrpop = "0.15.2"

[dependencies]
regex = "1.0"
regex-syntax = "0.6"
serde = "1.0"
serde_derive = "1.0"
bincode = "1.0"
rand = "0.5"
csv = "1.0.0-beta.5"
multimap = "0.4"
log = "0.4"
lazy_static = "1.0"
strum = "0.10"
strum_macros = "0.10"
serde_json = "1.0"
num = "0.2"
linked-hash-map = "0.5"
tempdir = "0.3"
itertools = "0.7"
fxhash = "0.2"
rayon = "1.0"
sys-info = "0.5"
fs2 = "0.4"
<<<<<<< HEAD
lalrpop-util = "0.15.2"
=======
error-chain = "0.12"
>>>>>>> 26b75b35

graphannis-malloc_size_of = { path = "ext/malloc_size_of", version = "0.0.1"}
graphannis-malloc_size_of_derive = { path = "ext/malloc_size_of_derive", version = "0.0.1" }

rustyline = {version="1.0", optional=true }
simplelog = {version="0.5", optional=true}
clap = {version="2", optional=true}
bencher = {version="0.1", optional=true}
prettytable-rs = {version="^0.7", optional=true}

libc = {version="0.2", optional=true}

[target.'cfg(windows)'.dependencies]
kernel32-sys = { version = "0.2.2" }

[dev-dependencies]
bencher = "0.1"

[features]
cli = ["rustyline", "simplelog", "clap", "bencher", "prettytable-rs"]
c-api = ["libc", "simplelog"]

[[bench]]
name = "graphannis"
harness = false

[[bin]]
name="annis"
required-features=["cli"]

[[bin]]
name="bench_annisqueries"
required-features=["cli"]<|MERGE_RESOLUTION|>--- conflicted
+++ resolved
@@ -38,11 +38,8 @@
 rayon = "1.0"
 sys-info = "0.5"
 fs2 = "0.4"
-<<<<<<< HEAD
 lalrpop-util = "0.15.2"
-=======
 error-chain = "0.12"
->>>>>>> 26b75b35
 
 graphannis-malloc_size_of = { path = "ext/malloc_size_of", version = "0.0.1"}
 graphannis-malloc_size_of_derive = { path = "ext/malloc_size_of_derive", version = "0.0.1" }
